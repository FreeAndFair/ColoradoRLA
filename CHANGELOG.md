--- conflicted
+++ resolved
@@ -11,13 +11,12 @@
   as the RLA export.
 
 ## 2.0.5 - SNAPSHOT - In development
-
+- [API - Adjust where discrepancies appear in the DoS dashboard][pr80]
 - [UI - Remove 'Vote for X' text from data entry and review screens][pr78]
 - [API - Show signatories from all rounds on the affirmation sheet][pr79]
 - [API - select CVRs in bulk, add uri concept for fast selection][pr77]
 
 ## 2.0.4 - Bugfix release
-- [API - Adjust where discrepancies appear in the DoS dashboard][pr80]
 - [API - Specify column types for map serialization][pr74]
 - [API - Show all audit board members on the affirmation sheet][pr73]
 
@@ -135,9 +134,6 @@
 [pr70]: https://github.com/democracyworks/ColoradoRLA/pull/70
 [pr73]: https://github.com/democracyworks/ColoradoRLA/pull/73
 [pr74]: https://github.com/democracyworks/ColoradoRLA/pull/74
-<<<<<<< HEAD
-[pr80]: https://github.com/democracyworks/ColoradoRLA/pull/80
-=======
 [pr78]: https://github.com/democracyworks/ColoradoRLA/pull/78
 [pr79]: https://github.com/democracyworks/ColoradoRLA/pull/79
->>>>>>> 1b384099
+[pr80]: https://github.com/democracyworks/ColoradoRLA/pull/80
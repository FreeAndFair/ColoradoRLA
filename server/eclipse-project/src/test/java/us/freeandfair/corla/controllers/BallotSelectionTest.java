package us.freeandfair.corla.controllers;

import us.freeandfair.corla.controller.BallotSelection;
import us.freeandfair.corla.controller.BallotSelection.Selection;
import us.freeandfair.corla.controller.BallotSelection.Segment;
import us.freeandfair.corla.controller.ContestCounter;
import us.freeandfair.corla.json.CVRToAuditResponse;
import us.freeandfair.corla.model.BallotManifestInfo;
import us.freeandfair.corla.model.CastVoteRecord;
import us.freeandfair.corla.model.CVRAuditInfo;
import us.freeandfair.corla.model.Choice;
import us.freeandfair.corla.model.Contest;
import us.freeandfair.corla.model.ContestResult;
import us.freeandfair.corla.model.County;
import us.freeandfair.corla.model.CountyContestResult;
import us.freeandfair.corla.persistence.Persistence;

import java.time.Instant;

import java.util.ArrayList;
import java.util.Comparator;
import java.util.HashMap;
import java.util.HashSet;
import java.util.LinkedList;
import java.util.List;
import java.util.Map;
import java.util.Optional;
import java.util.Set;
import java.util.TreeMap;

import java.util.function.Function;

import java.util.stream.Collectors;
import java.util.stream.Stream;

import org.testng.annotations.Test;
import org.testng.annotations.BeforeTest;
import org.testng.annotations.AfterTest;
import static org.testng.Assert.*;

import us.freeandfair.corla.query.CastVoteRecordQueries;
import us.freeandfair.corla.query.Setup;

@Test(groups = {"integration"})
public class BallotSelectionTest {

  private BallotSelectionTest() {};

  private Boolean return_cvr = true;

  @BeforeTest()
  public void setUp() {
    Setup.setProperties();
    Persistence.beginTransaction();
  }

  @AfterTest()
  public void tearDown() {
    try {
      Persistence.rollbackTransaction();
    } catch (Exception e) {
    }
  }

  @Test()
  public void testAuditedPrefixLengthWithNone() {
    List<Long> cvrIds = new ArrayList<>();
    Integer result = BallotSelection.auditedPrefixLength(cvrIds);
    assertEquals((int)result, (int)0);
  }

  @Test()
  public void testAuditedPrefixLengthWithSome() {
    CastVoteRecord cvr1 = fakeAuditedCVR(1);
    CastVoteRecord cvr2 = fakeAuditedCVR(2);
    CastVoteRecord cvr3 = fakeAuditedCVR(3);
    CastVoteRecord cvr4 = fakeAuditedCVR(4);
    CastVoteRecord cvr5 = fakeAuditedCVR(5);
    CastVoteRecord cvr6 = fakeCVR(6);
    CastVoteRecord cvr7 = fakeAuditedCVR(7);
    CastVoteRecord cvr8 = fakeAuditedCVR(8);

    List<Long> cvrIds = new ArrayList<>();
    cvrIds.add(cvr1.id());
    cvrIds.add(cvr2.id());
    cvrIds.add(cvr3.id());
    cvrIds.add(cvr4.id());
    cvrIds.add(cvr5.id());
    cvrIds.add(cvr6.id());
    cvrIds.add(cvr7.id());
    cvrIds.add(cvr8.id());
    Integer result = BallotSelection.auditedPrefixLength(cvrIds);
    assertEquals((int)result, (int)5);
  }

  @Test()
<<<<<<< HEAD
  public void testSelectBallotsReturnsPhantomRecord(){
    Long rand = 47L;
    Long sequence_start = 41L;
    // overwrite var
    return_cvr = false;
    List<CastVoteRecord> results = makeSelection(rand,sequence_start);
    Assert.assertEquals(1, results.size());
    Assert.assertEquals(results.get(0).imprintedID(), "1-1-7"); // calculated
    Assert.assertEquals(results.get(0).ballotType(), "PHANTOM RECORD");
    Assert.assertEquals((int)results.get(0).cvrNumber(), (int)0); // Not applicable
=======
  public void testCombineSegmentsWorksWhenEmpty() {
    List<Segment> segments = new ArrayList<>();
    segments.add(new Segment());
    Segment result = BallotSelection.Selection.combineSegments(segments);
    assertEquals(new ArrayList<>(), result.ballotSequence());
>>>>>>> ea1a8c0b
  }

  @Test()
  public void testCombineSegmentsAuditSequence() {
    List<Segment> segments = new ArrayList<>();
    Segment segment = new Segment();
    Segment segment2 = new Segment();
    CastVoteRecord cvr1 = fakeCVR(1);
    CastVoteRecord cvr2 = fakeCVR(2);
    CastVoteRecord cvr3 = fakeCVR(3);
    CastVoteRecord cvr4 = fakeCVR(4);
    List<CastVoteRecord> exampleCVRs = Stream.of(cvr1, cvr3, cvr2, cvr2).collect(Collectors.toList());
    List<CastVoteRecord> exampleCVRs2 = Stream.of(cvr3, cvr4).collect(Collectors.toList());
    // have to keep the raw data separate from the ordered, sorted data
    segment.addCvrs(exampleCVRs);
    segment.addCvrIds(exampleCVRs);
    segment2.addCvrs(exampleCVRs2);
    segment2.addCvrIds(exampleCVRs2);
    segments.add(segment);
    segments.add(segment2);

    List<Long> expectedAuditSequence = Stream.of(1L, 3L, 2L, 2L, 3L, 4L).collect(Collectors.toList());
    List<Long> expectedBallotSequence = Stream.of(1L, 2L, 3L, 4L).collect(Collectors.toList());
    Segment result = BallotSelection.Selection.combineSegments(segments);
    assertEquals(result.auditSequence(), expectedAuditSequence);
    assertEquals(result.ballotSequence(), expectedBallotSequence);
  }

  // @Test()
  // public void testSelectBallotsReturnsListOfOnes(){
  //   Long rand = 1L;
  //   Long sequence_start = 1L;
  //   List<CastVoteRecord> results = makeSelection(rand, sequence_start);
  //   assertEquals(1, results.size());
  //   assertEquals(results.get(0).imprintedID(), "1-Batch1-1");
  // }

  // @Test()
  // public void testSelectBallotsReturnsListHappyPath() {
  //   Long rand = 47L;
  //   Long sequence_start = 41L;
  //   List<CastVoteRecord> results = makeSelection(rand, sequence_start);
  //   assertEquals(1, results.size());
  //   assertEquals(results.get(0).imprintedID(), "1-Batch1-1");
  // }

  // @Test()
  // public void testSelectBallotsReturnsPhantomRecord() {
  //   Long rand = 47L;
  //   Long sequence_start = 41L;
  //   // overwrite var
  //   return_cvr = false;
  //   List<CastVoteRecord> results = makeSelection(rand, sequence_start);
  //   assertEquals(1, results.size());
  //   assertEquals(results.get(0).imprintedID(), "");
  //   assertEquals(results.get(0).ballotType(), "PHANTOM RECORD");
  //   assertEquals((int)results.get(0).cvrNumber(), (int)0);
  // }

  // @Test()

  // public void testCombineSegments() {
  //   List<Integer> rands1 = Stream.of(1,3).collect(Collectors.toList());
  //   List<Integer> rands2 = Stream.of(2,3).collect(Collectors.toList());
  //   List<Integer> expected = Stream.of(1,3,2,3).collect(Collectors.toList());
  //   Map<Long,List<Integer>> acc = new HashMap<Long,List<Integer>>();
  //   Map<Long,List<Integer>> seg = new HashMap<Long,List<Integer>>();
  //   acc.put(123L, rands1);
  //   seg.put(123L, rands2);

  //   Map<Long,List<Integer>> newAcc = BallotSelection.combineSegment(acc, seg);

  //   // 1,3 combined with 2,3 = 1,3,2,3
  //   assertEquals(newAcc.get(123L), expected);
  // }

  // private List<CastVoteRecord> makeSelection(Long rand, Long sequence_start) {
  //   // setup
  //   Long sequence_end = rand - sequence_start + 1L;
  //   List<Long> rands = new ArrayList<Long>();
  //   rands.add(rand);

  //   BallotManifestInfo bmi = fakeBMI(sequence_start, sequence_end);
  //   BallotSelection.BMIQ query = (Long r, Long c) -> Optional.of(bmi);
  //   BallotSelection.CVRQ queryCVR = (Long county_id,
  //                                    Integer scanner_id,
  //                                    String batch_id,
  //                                    Long position) -> fakeCVR();
  //   List<Integer> lols = rands.stream().map(l -> (int)l.intValue()).collect(Collectors.toList());

  //   // subject under test
  //   return BallotSelection.selectCVRs(lols, 0L, query, queryCVR);
  // }


  public CastVoteRecord fakeCVR(Integer recordId) {
    if (return_cvr) {
      Instant now = Instant.now();
      CastVoteRecord cvr = new CastVoteRecord(CastVoteRecord.RecordType.UPLOADED,
                                              now,
                                              64L,          // county_id
                                              1,            // cvr_number
                                              45,           // sequence_number
                                              1,            // scanner_id
                                              "Batch1",     // batch_id
                                              recordId,     // record_id
                                              "1-Batch1-1", // imprinted_id
                                              "paper",      // ballot_type
                                              null          // contest_info
                                              );

      cvr.setID(Long.valueOf(recordId));//??whatev
      return cvr;
    } else {
      return null;
    }
  }

  public CastVoteRecord fakeAuditedCVR(final Integer recordId) {
    final CastVoteRecord cvr = fakeCVR(recordId);
    Persistence.saveOrUpdate(cvr);

    final CastVoteRecord acvr = new CastVoteRecord(CastVoteRecord.RecordType.AUDITOR_ENTERED, Instant.now(),
                                                   64L, 1, null, 1,
                                                   "Batch1", recordId, "1-Batch1-1",
                                                   "paper", null);
    acvr.setID(null);
    Persistence.saveOrUpdate(acvr);

    final CVRAuditInfo cai = new CVRAuditInfo(cvr);
    cai.setACVR(acvr);
    Persistence.saveOrUpdate(cai);
    return cvr;
  }

  // public BallotManifestInfo fakeBMI(Long sequence_start,Long sequence_end){
  //   BallotManifestInfo bmi = new BallotManifestInfo(1L,             // county_id
  //                                                   1,              // scanner_id
  //                                                   "1",            // batch_id
  //                                                   1,              // batch_size
  //                                                   "bin-1",        // storage_location
  //                                                   sequence_start, // sequence_start
  //                                                   sequence_end    // sequence_end
  //                                                   );
  //   return bmi;
  // }

  // public ContestResult
  //   fakeContestResult(String contestName,
  //                     Set<County> counties,
  //                     Set<Contest> contests) {
  //   return new ContestResult();
  // }
}<|MERGE_RESOLUTION|>--- conflicted
+++ resolved
@@ -94,24 +94,11 @@
   }
 
   @Test()
-<<<<<<< HEAD
-  public void testSelectBallotsReturnsPhantomRecord(){
-    Long rand = 47L;
-    Long sequence_start = 41L;
-    // overwrite var
-    return_cvr = false;
-    List<CastVoteRecord> results = makeSelection(rand,sequence_start);
-    Assert.assertEquals(1, results.size());
-    Assert.assertEquals(results.get(0).imprintedID(), "1-1-7"); // calculated
-    Assert.assertEquals(results.get(0).ballotType(), "PHANTOM RECORD");
-    Assert.assertEquals((int)results.get(0).cvrNumber(), (int)0); // Not applicable
-=======
   public void testCombineSegmentsWorksWhenEmpty() {
     List<Segment> segments = new ArrayList<>();
     segments.add(new Segment());
     Segment result = BallotSelection.Selection.combineSegments(segments);
     assertEquals(new ArrayList<>(), result.ballotSequence());
->>>>>>> ea1a8c0b
   }
 
   @Test()

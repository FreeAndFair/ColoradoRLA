--- conflicted
+++ resolved
@@ -375,21 +375,11 @@
     return result;
   }
 
-<<<<<<< HEAD
-  /** find a cvr record that matches the given cvr attributes **/
-  public static CastVoteRecord atPosition(final CastVoteRecord cvr) {
-    return atPosition(cvr.countyID(),
-                      cvr.scannerID(),
-                      cvr.batchID(),
-                      // position == record_id
-                      Long.valueOf(cvr.recordID()));
-=======
   public static CastVoteRecord atPosition(Tribute tribute) {
     return atPosition(tribute.countyId,
                       tribute.scannerId,
                       tribute.batchId,
                       tribute.ballotPosition);
->>>>>>> ea1a8c0b
   }
 
   /**
@@ -410,12 +400,8 @@
                                    cb.equal(root.get("my_scanner_id"), scanner_id),
                                    cb.equal(root.get("my_batch_id"), batch_id),
                                    cb.equal(root.get("my_record_id"), position),
-<<<<<<< HEAD
                                    cb.equal(root.get("my_record_type"), RecordType.UPLOADED)));
-=======
-                                   cb.equal(root.get("my_record_type"), RecordType.UPLOADED)
-                                   ));
->>>>>>> ea1a8c0b
+
       final TypedQuery<CastVoteRecord> query = s.createQuery(cq);
       result = query.getResultList();
     } catch (final PersistenceException e) {

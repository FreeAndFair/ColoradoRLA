/*
 * Free & Fair Colorado RLA System
 *
 * @title ColoradoRLA
 * @created Aug 12, 2017
 * @copyright 2017 Colorado Department of State
 * @license SPDX-License-Identifier: AGPL-3.0-or-later
 * @creator Joseph R. Kiniry <kiniry@freeandfair.us>
 * @description A system to assist in conducting statewide risk-limiting audits.
 */

package us.freeandfair.corla.endpoint;

import static us.freeandfair.corla.asm.ASMEvent.AuditBoardDashboardEvent.*;
import static us.freeandfair.corla.asm.ASMEvent.DoSDashboardEvent.*;

import static us.freeandfair.corla.asm.ASMEvent.CountyDashboardEvent.COUNTY_AUDIT_COMPLETE_EVENT;

import java.lang.reflect.Type;

import java.util.List;

import javax.persistence.PersistenceException;

import com.google.gson.JsonObject;
import com.google.gson.JsonParseException;
import com.google.gson.JsonParser;

import com.google.gson.reflect.TypeToken;
import org.apache.log4j.LogManager;
import org.apache.log4j.Logger;

import spark.Request;
import spark.Response;

import us.freeandfair.corla.Main;

import us.freeandfair.corla.asm.ASMEvent;
import us.freeandfair.corla.asm.ASMUtilities;
import us.freeandfair.corla.asm.CountyDashboardASM;
import us.freeandfair.corla.asm.DoSDashboardASM;

import us.freeandfair.corla.model.County;
import us.freeandfair.corla.model.CountyDashboard;
import us.freeandfair.corla.model.Elector;
import us.freeandfair.corla.model.Round;

import us.freeandfair.corla.persistence.Persistence;

/**
 * Signs off on the current audit round for a county.
 *
 * @author Daniel M. Zimmerman <dmz@freeandfair.us>
 * @version 1.0.0
 */
@SuppressWarnings({"PMD.AtLeastOneConstructor", "PMD.CyclomaticComplexity",
    "PMD.ModifiedCyclomaticComplexity", "PMD.StdCyclomaticComplexity"})
public class SignOffAuditRound extends AbstractAuditBoardDashboardEndpoint {
  /**
<<<<<<< HEAD
   * The type of the JSON request.
   */
  private static final Type ELECTOR_LIST =
      new TypeToken<List<Elector>>() { }.getType();

=======
   * Class-wide logger
   */
  public static final Logger LOGGER =
      LogManager.getLogger(SignOffAuditRound.class);
>>>>>>> ea1a8c0b
  /**
   * The event to return for this endpoint.
   */
  private final ThreadLocal<ASMEvent> my_event = new ThreadLocal<ASMEvent>();

  /**
   * {@inheritDoc}
   */
  @Override
  public EndpointType endpointType() {
    return EndpointType.POST;
  }

  /**
   * {@inheritDoc}
   */
  @Override
  public String endpointName() {
    return "/sign-off-audit-round";
  }

  /**
   * @return COUNTY authorization is required for this endpoint.
   */
  public AuthorizationType requiredAuthorization() {
    return AuthorizationType.COUNTY;
  }

  /**
   * {@inheritDoc}
   */
  @Override
  protected ASMEvent endpointEvent() {
    return my_event.get();
  }

  /**
   * {@inheritDoc}
   */
  @Override
  protected void reset() {
    my_event.set(null);
  }

  /**
   * Signs off on the current audit round, regardless of its state of
   * completion.
   *
<<<<<<< HEAD
   * @param request The request.
   * @param response The response.
=======
   * @param the_request The request.
   * @param the_response The response.
>>>>>>> ea1a8c0b
   */
  @Override
  public String endpointBody(final Request request,
                             final Response response) {
    final County county = Main.authentication().authenticatedCounty(request);

    if (county == null) {
      Main.LOGGER.error("could not get authenticated county");
      unauthorized(response, "not authorized to sign off on the round");
    }

    final JsonParser parser = new JsonParser();
    final JsonObject o;

    try {
<<<<<<< HEAD
      o = parser.parse(request.body()).getAsJsonObject();
      final int auditBoardIndex =
          o.get("audit_board_index").getAsInt();
      final List<Elector> signatories =
          Main.GSON.fromJson(o.get("signatories"), ELECTOR_LIST);

      if (signatories.size() < CountyDashboard.MIN_ROUND_SIGN_OFF_MEMBERS) {
        Main.LOGGER.error("too few signatories for round sign-off sent");
        invariantViolation(response, "too few signatories for round sign-off sent");
      }

      final CountyDashboard cdb = Persistence.getByID(county.id(), CountyDashboard.class);

      if (cdb == null) {
        Main.LOGGER.error("could not get county dashboard");
        serverError(response, "could not get county dashboard");
      }

      if (cdb.currentRound() == null) {
        Main.LOGGER.error("no current round on which to sign off");
        invariantViolation(response, "no current round on which to sign off");
      }

      final Round currentRound = cdb.currentRound();

      currentRound.setSignatories(auditBoardIndex, signatories);

      // If we have not seen all the boards sign off yet, we do not want to end
      // the round.
      if (currentRound.signatories().size() < cdb.auditBoardCount()) {
        Main.LOGGER.info(String.format(
            "%d of %d audit boards have signed off for county %d",
            currentRound.signatories().size(),
            cdb.auditBoardCount(),
            cdb.id()));
      } else {
        // We're done!
        cdb.endRound();

        // update the ASM state for the county and maybe DoS
        if (!DISABLE_ASM) {
          final boolean audit_complete;
          if (cdb.estimatedSamplesToAudit() <= 0) {
            // we've reached the risk limit, so the county is done
            my_event.set(RISK_LIMIT_ACHIEVED_EVENT);
            cdb.endAudits();
            audit_complete = true;
          } else if (cdb.cvrsImported() <= cdb.ballotsAudited()) {
            // there are no more ballots in the county
            my_event.set(BALLOTS_EXHAUSTED_EVENT);
            cdb.endAudits();
            audit_complete = true;
          } else {
            // the round ended normally
            my_event.set(ROUND_SIGN_OFF_EVENT);
            audit_complete = false;
          }

          if (audit_complete) {
            notifyAuditComplete();
          } else {
            notifyRoundComplete(cdb.id());
          }
        }
      }
    } catch (final PersistenceException e) {
      Main.LOGGER.error("unable to sign off on round", e);
      serverError(response, "unable to sign off round: " + e);
    } catch (final JsonParseException e) {
      Main.LOGGER.error("bad data sent in an attempt to sign off on round", e);
      badDataContents(response, "invalid request body attempting to sign off on round");
    }

    ok(response, "audit board signed off");
=======
      final Type list_type = new TypeToken<List<Elector>>() { }.getType();
      final List<Elector> parsed_signatories =
          Main.GSON.fromJson(the_request.body(), list_type);
      if (parsed_signatories.size() >= CountyDashboard.MIN_ROUND_SIGN_OFF_MEMBERS) {
        final County county = Main.authentication().authenticatedCounty(the_request);
        if (county == null) {
          LOGGER.error("could not get authenticated county");
          unauthorized(the_response, "not authorized to set an audit board");
        } else {
          final CountyDashboard cdb = Persistence.getByID(county.id(), CountyDashboard.class);
          if (cdb == null) {
            LOGGER.error(String.format("[signoff: Could not get county dashboard for %s County id=%d]",
                                       county.name(), county.id()));
            serverError(the_response, "could not sign off round");
          } else if (cdb.currentRound() == null) {
            LOGGER.error(String.format("[signoff: No current round for %s County]", cdb.county().name()));
            invariantViolation(the_response, "no round to sign off");
          } else {
            cdb.endRound(parsed_signatories);
            // update the ASM state for the county and maybe DoS
            final boolean audit_complete;
            LOGGER.debug
              (String.format
               ("[signoff for %s County: cdb.estimatedSamplesToAudit()=%d,"
                + " cdb.auditedSampleCount()=%d,"
                + " cdb.ballotsAudited()=%d]",
                cdb.county().name(),
                cdb.estimatedSamplesToAudit(),
                cdb.auditedSampleCount(),
                cdb.ballotsAudited()));

            if (cdb.estimatedSamplesToAudit() <= 0) {
              LOGGER.debug
                (String.format
                 ("[signoff: RISK_LIMIT_ACHIEVED for %s County: "
                  + " cdb.estimatedSamplesToAudit()=%d,"
                  + " cdb.auditedSampleCount()=%d,"
                  + " cdb.ballotsAudited()=%d]",
                  cdb.county().name(),
                  cdb.estimatedSamplesToAudit(),
                  cdb.auditedSampleCount(),
                  cdb.ballotsAudited()));

              my_event.set(RISK_LIMIT_ACHIEVED_EVENT);
              cdb.endAudits();
              audit_complete = true;
            } else if (cdb.cvrsImported() <= cdb.ballotsAudited()) {
              LOGGER.debug("[signoff: there are no more ballots in the county]");
              my_event.set(BALLOTS_EXHAUSTED_EVENT);
              cdb.endAudits();
              audit_complete = true;
            } else {
              LOGGER.debug("[signoff: the round ended normally]");
              my_event.set(ROUND_SIGN_OFF_EVENT);
              audit_complete = false;
            }

            if (audit_complete) {
              LOGGER.debug("[signoff: audit complete]");
              notifyAuditComplete(cdb);
            } else {
              LOGGER.debug("[signoff: round complete]");
              notifyRoundComplete(cdb.id());
            }
          }
        }
      } else {
        LOGGER.error("[signoff: invalid round sign off signatories]");
        invariantViolation(the_response, "invalid round sign off signatories");
      }
    } catch (final PersistenceException e) {
      LOGGER.error("[signoff: unable to sign off round.]");
      serverError(the_response, "unable to sign off round: " + e);
    } catch (final JsonParseException e) {
      LOGGER.error("[signoff: invalid round signatories]");
      badDataContents(the_response, "invalid round signatories");
    }
    LOGGER.debug("[signoff: a-ok]");
    ok(the_response, "audit round signed off");
>>>>>>> ea1a8c0b
    return my_endpoint_result.get();
  }

  /**
   * Notifies the DoS dashboard that the round is over if all the counties
   * _except_ for the one identified in the parameter have completed their
   * audit round, or are not auditing (the excluded county is not counted
   * because its transition will not happen until this endpoint returns).
   *
   * @param the_id The ID of the county to exclude.
   */
  private void notifyRoundComplete(final Long the_id) {
    boolean finished = true;
    for (final CountyDashboard cdb : Persistence.getAll(CountyDashboard.class)) {
      if (!cdb.id().equals(the_id)) {
        finished &= cdb.currentRound() == null;
      }
      LOGGER.debug(String.format("[notifyRoundComplete: finished=%b, the_id=%d, cdb=%s]",
                                 finished, the_id, cdb));
    }

    if (finished) {
      ASMUtilities.step(DOS_ROUND_COMPLETE_EVENT,
                        DoSDashboardASM.class,
                        DoSDashboardASM.IDENTITY);

      LOGGER.debug("[notifyRoundComplete stepped DOS_ROUND_COMPLETE_EVENT]");
    }
  }

  /**
   * Notifies the county and DoS dashboards that the audit is complete.
<<<<<<< HEAD
   */
  private void notifyAuditComplete() {
=======
   *
   * @param the_cdb The county dashboard for this county.
   */
  private void notifyAuditComplete(final CountyDashboard the_cdb) {
>>>>>>> ea1a8c0b
    ASMUtilities.step(COUNTY_AUDIT_COMPLETE_EVENT,
                      CountyDashboardASM.class, my_asm.get().identity());
    // check to see if all counties are complete
    boolean all_complete = true;
    for (final County c : Persistence.getAll(County.class)) {
      final CountyDashboardASM asm =
          ASMUtilities.asmFor(CountyDashboardASM.class, String.valueOf(c.id()));
      all_complete &= asm.isInFinalState();
    }
    if (all_complete) {
      ASMUtilities.step(DOS_AUDIT_COMPLETE_EVENT,
                        DoSDashboardASM.class,
                        DoSDashboardASM.IDENTITY);
    } else {
      ASMUtilities.step(DOS_COUNTY_AUDIT_COMPLETE_EVENT,
                        DoSDashboardASM.class,
                        DoSDashboardASM.IDENTITY);
    }
  }
}<|MERGE_RESOLUTION|>--- conflicted
+++ resolved
@@ -57,18 +57,17 @@
     "PMD.ModifiedCyclomaticComplexity", "PMD.StdCyclomaticComplexity"})
 public class SignOffAuditRound extends AbstractAuditBoardDashboardEndpoint {
   /**
-<<<<<<< HEAD
    * The type of the JSON request.
    */
   private static final Type ELECTOR_LIST =
       new TypeToken<List<Elector>>() { }.getType();
 
-=======
+  /**
    * Class-wide logger
    */
   public static final Logger LOGGER =
       LogManager.getLogger(SignOffAuditRound.class);
->>>>>>> ea1a8c0b
+
   /**
    * The event to return for this endpoint.
    */
@@ -117,13 +116,8 @@
    * Signs off on the current audit round, regardless of its state of
    * completion.
    *
-<<<<<<< HEAD
    * @param request The request.
    * @param response The response.
-=======
-   * @param the_request The request.
-   * @param the_response The response.
->>>>>>> ea1a8c0b
    */
   @Override
   public String endpointBody(final Request request,
@@ -131,7 +125,7 @@
     final County county = Main.authentication().authenticatedCounty(request);
 
     if (county == null) {
-      Main.LOGGER.error("could not get authenticated county");
+      LOGGER.error("could not get authenticated county");
       unauthorized(response, "not authorized to sign off on the round");
     }
 
@@ -139,7 +133,6 @@
     final JsonObject o;
 
     try {
-<<<<<<< HEAD
       o = parser.parse(request.body()).getAsJsonObject();
       final int auditBoardIndex =
           o.get("audit_board_index").getAsInt();
@@ -147,19 +140,20 @@
           Main.GSON.fromJson(o.get("signatories"), ELECTOR_LIST);
 
       if (signatories.size() < CountyDashboard.MIN_ROUND_SIGN_OFF_MEMBERS) {
-        Main.LOGGER.error("too few signatories for round sign-off sent");
+        LOGGER.error("[signoff: too few signatories for round sign-off]");
         invariantViolation(response, "too few signatories for round sign-off sent");
       }
 
       final CountyDashboard cdb = Persistence.getByID(county.id(), CountyDashboard.class);
 
       if (cdb == null) {
-        Main.LOGGER.error("could not get county dashboard");
+        LOGGER.error(String.format("[signoff: Could not get county dashboard for %s County id=%d]",
+                                   county.name(), county.id()));
         serverError(response, "could not get county dashboard");
       }
 
       if (cdb.currentRound() == null) {
-        Main.LOGGER.error("no current round on which to sign off");
+        LOGGER.error(String.format("[signoff: No current round for %s County]", cdb.county().name()));
         invariantViolation(response, "no current round on which to sign off");
       }
 
@@ -170,7 +164,7 @@
       // If we have not seen all the boards sign off yet, we do not want to end
       // the round.
       if (currentRound.signatories().size() < cdb.auditBoardCount()) {
-        Main.LOGGER.info(String.format(
+        LOGGER.info(String.format(
             "%d of %d audit boards have signed off for county %d",
             currentRound.signatories().size(),
             cdb.auditBoardCount(),
@@ -182,119 +176,60 @@
         // update the ASM state for the county and maybe DoS
         if (!DISABLE_ASM) {
           final boolean audit_complete;
+          LOGGER.debug
+            (String.format
+             ("[signoff for %s County: cdb.estimatedSamplesToAudit()=%d,"
+              + " cdb.auditedSampleCount()=%d,"
+              + " cdb.ballotsAudited()=%d]",
+              cdb.county().name(),
+              cdb.estimatedSamplesToAudit(),
+              cdb.auditedSampleCount(),
+              cdb.ballotsAudited()));
+
           if (cdb.estimatedSamplesToAudit() <= 0) {
-            // we've reached the risk limit, so the county is done
-            my_event.set(RISK_LIMIT_ACHIEVED_EVENT);
-            cdb.endAudits();
-            audit_complete = true;
-          } else if (cdb.cvrsImported() <= cdb.ballotsAudited()) {
-            // there are no more ballots in the county
-            my_event.set(BALLOTS_EXHAUSTED_EVENT);
-            cdb.endAudits();
-            audit_complete = true;
-          } else {
-            // the round ended normally
-            my_event.set(ROUND_SIGN_OFF_EVENT);
-            audit_complete = false;
-          }
-
-          if (audit_complete) {
-            notifyAuditComplete();
-          } else {
-            notifyRoundComplete(cdb.id());
-          }
-        }
-      }
-    } catch (final PersistenceException e) {
-      Main.LOGGER.error("unable to sign off on round", e);
-      serverError(response, "unable to sign off round: " + e);
-    } catch (final JsonParseException e) {
-      Main.LOGGER.error("bad data sent in an attempt to sign off on round", e);
-      badDataContents(response, "invalid request body attempting to sign off on round");
-    }
-
-    ok(response, "audit board signed off");
-=======
-      final Type list_type = new TypeToken<List<Elector>>() { }.getType();
-      final List<Elector> parsed_signatories =
-          Main.GSON.fromJson(the_request.body(), list_type);
-      if (parsed_signatories.size() >= CountyDashboard.MIN_ROUND_SIGN_OFF_MEMBERS) {
-        final County county = Main.authentication().authenticatedCounty(the_request);
-        if (county == null) {
-          LOGGER.error("could not get authenticated county");
-          unauthorized(the_response, "not authorized to set an audit board");
-        } else {
-          final CountyDashboard cdb = Persistence.getByID(county.id(), CountyDashboard.class);
-          if (cdb == null) {
-            LOGGER.error(String.format("[signoff: Could not get county dashboard for %s County id=%d]",
-                                       county.name(), county.id()));
-            serverError(the_response, "could not sign off round");
-          } else if (cdb.currentRound() == null) {
-            LOGGER.error(String.format("[signoff: No current round for %s County]", cdb.county().name()));
-            invariantViolation(the_response, "no round to sign off");
-          } else {
-            cdb.endRound(parsed_signatories);
-            // update the ASM state for the county and maybe DoS
-            final boolean audit_complete;
             LOGGER.debug
               (String.format
-               ("[signoff for %s County: cdb.estimatedSamplesToAudit()=%d,"
+               ("[signoff: RISK_LIMIT_ACHIEVED for %s County: "
+                + " cdb.estimatedSamplesToAudit()=%d,"
                 + " cdb.auditedSampleCount()=%d,"
                 + " cdb.ballotsAudited()=%d]",
                 cdb.county().name(),
                 cdb.estimatedSamplesToAudit(),
                 cdb.auditedSampleCount(),
                 cdb.ballotsAudited()));
-
-            if (cdb.estimatedSamplesToAudit() <= 0) {
-              LOGGER.debug
-                (String.format
-                 ("[signoff: RISK_LIMIT_ACHIEVED for %s County: "
-                  + " cdb.estimatedSamplesToAudit()=%d,"
-                  + " cdb.auditedSampleCount()=%d,"
-                  + " cdb.ballotsAudited()=%d]",
-                  cdb.county().name(),
-                  cdb.estimatedSamplesToAudit(),
-                  cdb.auditedSampleCount(),
-                  cdb.ballotsAudited()));
-
-              my_event.set(RISK_LIMIT_ACHIEVED_EVENT);
-              cdb.endAudits();
-              audit_complete = true;
-            } else if (cdb.cvrsImported() <= cdb.ballotsAudited()) {
-              LOGGER.debug("[signoff: there are no more ballots in the county]");
-              my_event.set(BALLOTS_EXHAUSTED_EVENT);
-              cdb.endAudits();
-              audit_complete = true;
-            } else {
-              LOGGER.debug("[signoff: the round ended normally]");
-              my_event.set(ROUND_SIGN_OFF_EVENT);
-              audit_complete = false;
-            }
-
-            if (audit_complete) {
-              LOGGER.debug("[signoff: audit complete]");
-              notifyAuditComplete(cdb);
-            } else {
-              LOGGER.debug("[signoff: round complete]");
-              notifyRoundComplete(cdb.id());
-            }
+            my_event.set(RISK_LIMIT_ACHIEVED_EVENT);
+            cdb.endAudits();
+            audit_complete = true;
+          } else if (cdb.cvrsImported() <= cdb.ballotsAudited()) {
+            LOGGER.debug("[signoff: there are no more ballots in the county]");
+            my_event.set(BALLOTS_EXHAUSTED_EVENT);
+            cdb.endAudits();
+            audit_complete = true;
+          } else {
+            LOGGER.debug("[signoff: the round ended normally]");
+            my_event.set(ROUND_SIGN_OFF_EVENT);
+            audit_complete = false;
+          }
+
+          if (audit_complete) {
+            LOGGER.debug("[signoff: audit complete]");
+            notifyAuditComplete();
+          } else {
+            LOGGER.debug("[signoff: round complete]");
+            notifyRoundComplete(cdb.id());
           }
         }
-      } else {
-        LOGGER.error("[signoff: invalid round sign off signatories]");
-        invariantViolation(the_response, "invalid round sign off signatories");
       }
     } catch (final PersistenceException e) {
       LOGGER.error("[signoff: unable to sign off round.]");
-      serverError(the_response, "unable to sign off round: " + e);
+      serverError(response, "unable to sign off round: " + e);
     } catch (final JsonParseException e) {
-      LOGGER.error("[signoff: invalid round signatories]");
-      badDataContents(the_response, "invalid round signatories");
+      LOGGER.error("[signoff: bad data sent in an attempt to sign off on round]", e);
+      badDataContents(response, "invalid request body attempting to sign off on round");
     }
     LOGGER.debug("[signoff: a-ok]");
-    ok(the_response, "audit round signed off");
->>>>>>> ea1a8c0b
+    ok(response, "audit board signed off");
+
     return my_endpoint_result.get();
   }
 
@@ -327,15 +262,8 @@
 
   /**
    * Notifies the county and DoS dashboards that the audit is complete.
-<<<<<<< HEAD
    */
   private void notifyAuditComplete() {
-=======
-   *
-   * @param the_cdb The county dashboard for this county.
-   */
-  private void notifyAuditComplete(final CountyDashboard the_cdb) {
->>>>>>> ea1a8c0b
     ASMUtilities.step(COUNTY_AUDIT_COMPLETE_EVENT,
                       CountyDashboardASM.class, my_asm.get().identity());
     // check to see if all counties are complete

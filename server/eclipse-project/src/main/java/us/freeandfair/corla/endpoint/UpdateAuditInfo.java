--- conflicted
+++ resolved
@@ -46,15 +46,12 @@
    *
    * Factored out due to the PMD rule AvoidDuplicateLiterals
    */
-  private static final String UPLOAD_FILE_ATTR = "upload_file";
+  private final static String UPLOAD_KEY = "upload_file";
 
   /**
    * The event to return for this endpoint.
    */
   private final ThreadLocal<ASMEvent> my_event = new ThreadLocal<ASMEvent>();
-
-  /** json key to look for files in **/
-  private final static String UPLOAD_KEY = "upload_file";
 
   /**
    * {@inheritDoc}
@@ -100,11 +97,7 @@
       object = parser.parse(s).getAsJsonObject();
       if (hasFile(object)){
         return object
-<<<<<<< HEAD
-          .getAsJsonArray(UPLOAD_FILE_ATTR)
-=======
           .getAsJsonArray(UPLOAD_KEY)
->>>>>>> ea1a8c0b
           .get(0)
           .getAsJsonObject()
           .get("contents")
@@ -121,15 +114,9 @@
 
   private Boolean hasFile(final JsonObject o) {
     return o != null
-<<<<<<< HEAD
-        && o.getAsJsonArray(UPLOAD_FILE_ATTR) != null
-        && o.getAsJsonArray(UPLOAD_FILE_ATTR).size() > 0
-        && o.getAsJsonArray(UPLOAD_FILE_ATTR).get(0) != null;
-=======
         && o.getAsJsonArray(UPLOAD_KEY) != null
         && o.getAsJsonArray(UPLOAD_KEY).size() > 0
         && o.getAsJsonArray(UPLOAD_KEY).get(0) != null;
->>>>>>> ea1a8c0b
   }
 
   /**

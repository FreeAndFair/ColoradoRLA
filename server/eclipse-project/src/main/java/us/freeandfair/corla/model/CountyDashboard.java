/*
 * Free & Fair Colorado RLA System
 *
 * @title ColoradoRLA
 * @created Jul 27, 2017
 * @copyright 2017 Colorado Department of State
 * @license SPDX-License-Identifier: AGPL-3.0-or-later
 * @creator Daniel M. Zimmerman <dmz@freeandfair.us>
 * @model_review Joseph R. Kiniry <kiniry@freeandfair.us>
 * @description A system to assist in conducting statewide risk-limiting audits.
 */

package us.freeandfair.corla.model;

import static us.freeandfair.corla.util.EqualsHashcodeHelper.nullableEquals;

import java.time.Instant;

import java.util.ArrayList;
import java.util.Collections;
import java.util.HashMap;
import java.util.HashSet;
import java.util.List;
import java.util.Map;
import java.util.Optional;
import java.util.Set;
import java.util.Comparator;

import javax.persistence.AttributeOverride;
import javax.persistence.AttributeOverrides;
import javax.persistence.Cacheable;
import javax.persistence.CollectionTable;
import javax.persistence.Column;
import javax.persistence.Convert;
import javax.persistence.ElementCollection;
import javax.persistence.Embedded;
import javax.persistence.Entity;
import javax.persistence.FetchType;
import javax.persistence.Id;
import javax.persistence.JoinColumn;
import javax.persistence.JoinTable;
import javax.persistence.ManyToMany;
<<<<<<< HEAD
import javax.persistence.MapKeyColumn;
import javax.persistence.OneToMany;
=======
>>>>>>> ea1a8c0b
import javax.persistence.OneToOne;
import javax.persistence.OrderColumn;
import javax.persistence.Table;
import javax.persistence.Version;

import org.apache.log4j.LogManager;
import org.apache.log4j.Logger;

import us.freeandfair.corla.controller.BallotSelection;
import us.freeandfair.corla.model.ImportStatus.ImportState;

import us.freeandfair.corla.persistence.AuditSelectionIntegerMapConverter;
import us.freeandfair.corla.persistence.PersistentEntity;
import us.freeandfair.corla.persistence.StringSetConverter;

/**
 * The county dashboard.
 *
 * @author Daniel M. Zimmerman <dmz@freeandfair.us>
 * @version 1.0.0
 */
@Entity
@Cacheable(true)
@Table(name = "county_dashboard")
@SuppressWarnings({"PMD.ImmutableField", "PMD.TooManyMethods", "PMD.TooManyFields",
    "PMD.GodClass", "PMD.ExcessiveImports", "checkstyle:methodcount",
    "PMD.ExcessivePublicCount", "PMD.CyclomaticComplexity"})
// note: county dashboard is not serializable because it contains an uploaded file
public class CountyDashboard implements PersistentEntity {
  /**
   * Class-wide logger
   */
  public static final Logger LOGGER =
      LogManager.getLogger(CountyDashboard.class);

  /**
   * The "text" constant.
   */
  private static final String TEXT = "text";

  /**
   * The minimum number of members on an audit board.
   */
  public static final int MIN_AUDIT_BOARD_MEMBERS = 2;

  /**
   * The minimum number of members on an audit round sign-off.
   */
  public static final int MIN_ROUND_SIGN_OFF_MEMBERS = 2;

  /**
   * The "no content" constant.
   */
  private static final Integer NO_CONTENT = null;

  /**
   * The "index" string.
   */
  private static final String INDEX = "index";

  /**
   * The "my_id" string.
   */
  private static final String MY_ID = "my_id";

  /**
   * The "dashboard_id" string.
   */
  private static final String DASHBOARD_ID = "dashboard_id";

  /**
   * The database ID; this is always the county ID.
   */
  @Id
  private Long my_id;

  /**
   * The county.
   */
  @OneToOne(optional = false, fetch = FetchType.LAZY)
  @JoinColumn
  private County my_county;

  /**
   * The version (for optimistic locking).
   */
  @Version
  private Long my_version;

  /**
   * The file containing the most recent set of uploaded CVRs.
   */
  @OneToOne(fetch = FetchType.EAGER)
  @JoinColumn
  private UploadedFile my_cvr_file;

  /**
   * The number of CVRs imported.
   */
  @Column(nullable = false)
  private Integer my_cvrs_imported = 0;

  /**
   * The CVR import status.
   */
  @Embedded
  @AttributeOverrides({
      @AttributeOverride(name = "my_import_state",
                         column = @Column(name = "cvr_import_state")),
      @AttributeOverride(name = "my_error_message",
                         column = @Column(name = "cvr_import_error_message")),
      @AttributeOverride(name = "my_timestamp",
                         column = @Column(name = "cvr_import_timestamp"))
      })
  private ImportStatus my_cvr_import_status =
      new ImportStatus(ImportState.NOT_ATTEMPTED, null);

  /**
   * The timestamp of the most recent uploaded ballot manifest.
   */
  @OneToOne(fetch = FetchType.EAGER)
  @JoinColumn
  private UploadedFile my_manifest_file;

  /**
   * The number of ballots described in the ballot manifest.
   */
  @Column(nullable = false)
  private Integer my_ballots_in_manifest = 0;

  /**
   * The timestamp for the start of the audit.
   */
<<<<<<< HEAD
  private Instant my_audit_timestamp; 

  /**
   * The number of audit boards.
   */
  @Column(name="audit_board_count")
  private Integer auditBoardCount;
=======
  private Instant my_audit_timestamp;
>>>>>>> ea1a8c0b

  /**
   * The audit boards.
   */
  @ElementCollection(fetch = FetchType.LAZY)
  @MapKeyColumn(name = INDEX)
  @CollectionTable(name = "audit_board",
                   joinColumns = @JoinColumn(name = DASHBOARD_ID,
                                             referencedColumnName = MY_ID))
<<<<<<< HEAD
  private Map<Integer, AuditBoard> my_audit_boards = new HashMap<>();
=======
  private List<AuditBoard> my_audit_boards = new ArrayList<>();

  /**
   * The current audit board.
   */
  private Integer my_current_audit_board_index;
>>>>>>> ea1a8c0b

  /**
   * The audit rounds.
   */
  @ElementCollection(fetch = FetchType.LAZY)
  @OrderColumn(name = INDEX)
  @CollectionTable(name = "round",
                   joinColumns = @JoinColumn(name = DASHBOARD_ID,
                                             referencedColumnName = MY_ID))
  private List<Round> my_rounds = new ArrayList<>();

  /**
   * The current audit round.
   */
  private Integer my_current_round_index;

  /**
   * The set of contests that drive our audits. Strings, not "fancy"
   * Abstract Data Types
   */
  @Column(name = "driving_contests", columnDefinition = TEXT)
  @Convert(converter = StringSetConverter.class)
  private Set<String> drivingContestNames = new HashSet<>();


  /**
   * The audit data.
   */
  // FIXME We left this here with the same name for what reason?
  @ManyToMany(fetch = FetchType.LAZY)
  @JoinTable(name = "counties_to_comparison_audits",
             joinColumns = { @JoinColumn(name = DASHBOARD_ID,
                                         referencedColumnName = MY_ID) },
             inverseJoinColumns = { @JoinColumn(name = "comparison_audit_id",
                                                referencedColumnName = MY_ID) })
  private Set<ComparisonAudit> my_comparison_audits = new HashSet<>();

  /**
   * The audit data.
   */
  @ManyToMany(fetch = FetchType.LAZY)
  @JoinTable(name = "county_dashboard_to_comparison_audit",
             joinColumns = { @JoinColumn(name = DASHBOARD_ID,
                                         referencedColumnName = MY_ID) },
             inverseJoinColumns = { @JoinColumn(name = "comparison_audit_id",
                                                referencedColumnName = MY_ID) })
  private Set<ComparisonAudit> audits = new HashSet<>();

  /**
   * The audit investigation reports.
   */
  @ElementCollection(fetch = FetchType.LAZY)
  @OrderColumn(name = INDEX)
  @CollectionTable(name = "audit_investigation_report",
                   joinColumns = @JoinColumn(name = DASHBOARD_ID,
                                             referencedColumnName = MY_ID))
  private List<AuditInvestigationReportInfo> my_investigation_reports =
      new ArrayList<>();

  /**
   * The audit interim reports.
   */
  @ElementCollection(fetch = FetchType.LAZY)
  @OrderColumn(name = INDEX)
  @CollectionTable(name = "audit_intermediate_report",
                   joinColumns = @JoinColumn(name = DASHBOARD_ID,
                                             referencedColumnName = MY_ID))
  private List<IntermediateAuditReportInfo> my_intermediate_reports =
      new ArrayList<>();

  /**
   * The number of ballots audited.
   */
  @Column(nullable = false)
  private Integer my_ballots_audited = 0;

  /**
   * The number of estimated samples remaining to audit.
   */
  private Integer my_estimated_samples_to_audit = 0;

  /**
   * The number of optimistic samples remaining to audit.
   */
  private Integer my_optimistic_samples_to_audit = 0;

  /**
   * The length of the audited prefix of the list of samples to audit;
   * equivalent to the index of the CVR currently under audit.
   */
  private Integer my_audited_prefix_length;

  /**
   * The number of samples that have been audited so far.
   */
  private Integer my_audited_sample_count;

  /**
   * The number of discrepancies found in the audit so far.
   */
  @Column(nullable = false, name = "discrepancies", columnDefinition = "text")
  @Convert(converter = AuditSelectionIntegerMapConverter.class)
  private Map<AuditSelection, Integer> my_discrepancies = new HashMap<>();

  /**
   * The number of disagreements found in the audit so far.
   */
  @Column(nullable = false, name = "disagreements", columnDefinition = "text")
  @Convert(converter = AuditSelectionIntegerMapConverter.class)
  private Map<AuditSelection, Integer> my_disagreements = new HashMap<>();

  /**
   * Constructs an empty county dashboard, solely for persistence.
   */
  public CountyDashboard() {
    super();
  }

  /**
   * Constructs a new county dashboard for the specified county.
   *
   * @param the_county The county.
   */
  public CountyDashboard(final County the_county) {
    super();
    my_county = the_county;
    my_id = the_county.id();
  }

  /**
   * @return the database ID for this dashboard, which is the same as
   * its county ID.
   */
  @Override
  public Long id() {
    return my_id;
  }

  /**
   * Sets the database ID for this dashboard. This operation is unsupported on
   * this class.
   *
   * @param the_id The ID.
   * @exception UnsupportedOperationException always.
   */
  @Override
  public final void setID(final Long the_id) {
    throw new UnsupportedOperationException("setID() not supported on county dashboard");
  }

  /**
   * @return the version for this dashboard.
   */
  @Override
  public Long version() {
    return my_version;
  }

  /**
   * @return the county for this dashboard.
   */
  public County county() {
    return my_county;
  }

  /**
   * @return the CVR file. A return value of null means
   * that no CVRs have been uploaded for this county.
   */
  public UploadedFile cvrFile() {
    return my_cvr_file;
  }

  /**
   * Sets a new CVR file, replacing the previous one.
   *
   * @param the_file The CVR file.
   */
  public void setCVRFile(final UploadedFile the_file) {
    my_cvr_file = the_file;
  }

  /**
   * @return the ballot manifest file. A return value of null means
   * that no ballot manifest has been uploaded for this county.
   */
  public UploadedFile manifestFile() {
    return my_manifest_file;
  }

  /**
   * Sets a new ballot manifest file, replacing the previous one.
   *
   * @param the_file The manifest file.
   */
  public void setManifestFile(final UploadedFile the_file) {
    my_manifest_file = the_file;
  }

  /**
   * @return the audit timestamp. A return value of null means
   * that no audit has been started.
   */
  public Instant auditTimestamp() {
    return my_audit_timestamp;
  }

  /**
   * Sets a new audit timestamp, replacing the previous one.
   *
   * @param the_timestamp The new audit timestamp.
   */
  public void setAuditTimestamp(final Instant the_timestamp) {
    my_audit_timestamp = the_timestamp;
  }

  /**
   * @return the number of audit boards.
   */
<<<<<<< HEAD
  public Integer auditBoardCount() {
    return this.auditBoardCount;
  }

  /**
   * Set the expected number of audit boards.
   *
   * @param count number of audit boards
   */
  public void setAuditBoardCount(final Integer count) {
    this.auditBoardCount = count;
  }

=======
  public AuditBoard currentAuditBoard() {
    if (my_current_audit_board_index == null) {
      return null;
    } else {
      return my_audit_boards.get(my_current_audit_board_index);
    }
  }

>>>>>>> ea1a8c0b
  /**
   * @return the entire list of audit boards.
   */
  public Map<Integer, AuditBoard> auditBoards() {
    return Collections.unmodifiableMap(my_audit_boards);
  }

  /**
   * Signs in the specified audit board as of the present time;
   * the supplied set of electors must be the full set of electors on
   * the board. The previous audit board, if any, is signed out if it
   * had not yet been signed out.
   *
   * @param the_members The members.
   */
  public void signInAuditBoard(final Integer index,
                               final List<Elector> the_members) {
    final AuditBoard currentBoard = my_audit_boards.get(index);
    final AuditBoard newBoard = new AuditBoard(the_members, Instant.now());

    if (currentBoard != null) {
      this.signOutAuditBoard(index);
    }

    my_audit_boards.put(index, newBoard);
  }

  /**
<<<<<<< HEAD
   * Signs out the audit board at index.
   *
   * If no audit board is present at the given index, nothing is changed.
=======
   * Signs out the current audit board.
   *
   * @exception IllegalStateException if no audit board is signed in.
>>>>>>> ea1a8c0b
   */
  public void signOutAuditBoard(final Integer index) {
    final AuditBoard currentBoard = my_audit_boards.get(index);

    if (currentBoard != null) {
      currentBoard.setSignOutTime(Instant.now());
      my_audit_boards.remove(index);
    }
  }

<<<<<<< HEAD
  /**
   * Signs out all audit boards.
   */
  public void signOutAllAuditBoards() {
    final Set<Integer> ks = new HashSet<Integer>(my_audit_boards.keySet());

    for (final Integer i : ks) {
      this.signOutAuditBoard(i);
    }
  }

  /**
   * Test if the desired number of audit boards have signed in.
   *
   * Note: Only works properly for indexes less than the current audit board
   * count in case there are orphaned boards outside of the current expected
   * key range, because just counting the number of keys in the audit board map
   * might yield the wrong answer if there are orphaned audit boards.
   *
   * Use signOutAllAuditBoards to properly clear out the data structure holding
   * all audit boards, signing out audit boards as necessary.
   *
   * @return boolean
   */
  public boolean areAuditBoardsSignedIn() {
    boolean result = true;

    for (int i = 0; i < this.auditBoardCount(); i++) {
      if (my_audit_boards.get(i) == null) {
        result = false;
        break;
      }
    }

    return result;
  }

  /**
   * Test if all audit boards are signed out.
   *
   * @return boolean
   */
  public boolean areAuditBoardsSignedOut() {
    boolean result = true;

    for (int i = 0; i < this.auditBoardCount(); i++) {
      if (my_audit_boards.get(i) != null) {
        result = false;
        break;
      }
    }

    return result;
  }

=======
>>>>>>> ea1a8c0b
  /**
   * @return all the audit rounds.
   */
  public List<Round> rounds() {
    return Collections.unmodifiableList(my_rounds);
  }

  /**
   * @return the current audit round, or null if no round is in progress.
   */
  public Round currentRound() {
    if (my_current_round_index == null) {
      return null;
    } else {
      return my_rounds.get(my_current_round_index);
    }
  }

  /**
   * Begins a new round with the specified number of ballots to audit
   * and expected achieved prefix length, starting at the specified index
   * in the random audit sequence.
   *
   * @param numberOfBallots The number of ballots in this round
   * @param prefixLength The expected audited prefix length at the round's end.
   * @param startIndex The start index.
   * @param ballotSequence The ballots to audit in the round, in the order
   * in which they should be presented.
   * @param auditSubsequence The audit subsequence for the round.
   * @exception IllegalStateException if a round is currently ongoing.
   */
  public void startRound(final int numberOfBallots,
                         final int prefixLength,
                         final int startIndex,
                         final List<Long> ballotSequence,
                         final List<Long> auditSubsequence) {
    if (my_current_round_index == null) {
      my_current_round_index = my_rounds.size();
    } else {
      throw new IllegalStateException("cannot start a round while one is running");
    }

    // note UI round indexing is from 1, not 0
    final Round round = new Round(my_current_round_index + 1,
                                  Instant.now(),
                                  numberOfBallots,
                                  my_ballots_audited,
                                  prefixLength,
                                  startIndex,
                                  ballotSequence,
                                  auditSubsequence);
    my_rounds.add(round);
  }

  /**
   * Ends the current round.
   *
<<<<<<< HEAD
   * Signs out all audit boards, and performs any bookkeeping necessary to end
   * the round.
   *
=======
   * @param the_signatories The signatories for round sign-off.
>>>>>>> ea1a8c0b
   * @exception IllegalStateException if there is no current round.
   */
  public void endRound() {
    if (my_current_round_index == null) {
      throw new IllegalStateException("no round to end");
    } else {
      this.setAuditBoardCount(null);
      this.signOutAllAuditBoards();

      final Round round = my_rounds.get(my_current_round_index);
      round.setEndTime(Instant.now());
      my_current_round_index = NO_CONTENT;
    }
  }

  /**
   * @return the number of ballots remaining in the current round, or 0
   * if there is no current round.
   */
  // FIXME this is broken; round's expected and actual don't match what the dashboard sees.
  public int ballotsRemainingInCurrentRound() {
    final int result;

    if (my_current_round_index == null) {
      result = 0;
    } else {

      final Round round = currentRound();
      // result = round.expectedCount() - round.actualCount();

      Integer prefix = BallotSelection.auditedPrefixLength(round.ballotSequence());
      result = round.ballotSequence().size() - prefix;

      LOGGER.debug(String.format("[ballotsRemainingInCurrentRound:"
                                 + " index=%d, result=%d, prefix=%d,"
                                 + " ballotSequence=%s"
                                 + " ballotSequence.size=%d"
                                 + " cdb.auditedSampleCount()=%d]",
                                 my_current_round_index,
                                 result,
                                 prefix,
                                 round.ballotSequence(),
                                 round.ballotSequence().size(),
                                 this.auditedSampleCount()));
    }
    return result;
  }

  /**
   * @return the set of comparison audits being performed.
   */
  public Set<ComparisonAudit> getAudits() {
    return Collections.unmodifiableSet(audits);
  }


  /**
   * @return true if all of the comparison audits are finished.
   */
  public boolean auditsFinished() {
    return comparisonAudits().stream()
      .allMatch(c -> c.auditStatus().equals(AuditStatus.RISK_LIMIT_ACHIEVED));
  }

  /**
   * @return the set of comparison audits being performed.
   */
  public Set<ComparisonAudit> comparisonAudits() {
    return Collections.unmodifiableSet(audits);
  }

  /**
   * Sets the comparison audits being performed.
   *
   * @param audits The comparison audits.
   */
  public void setAudits(final Set<ComparisonAudit> audits) {
    this.audits.clear();
    this.audits.addAll(audits);
  }

  /**
   * @return the set of contest names driving the audit.
   */
  public Set<String> drivingContestNames() {
    return Collections.unmodifiableSet(drivingContestNames);
  }

  /**
   * Sets the contests driving the audit.
   *
   * @param the_driving_contests The contests.
   */
  public void setDrivingContestNames(final Set<String> the_driving_contests) {
    drivingContestNames.clear();
    drivingContestNames.addAll(the_driving_contests);
  }

  /**
   * Submits an audit investigation report.
   *
   * @param the_report The audit investigation report.
   */
  public void submitInvestigationReport(final AuditInvestigationReportInfo the_report) {
    my_investigation_reports.add(the_report);
  }

  /**
   * @return the list of submitted audit investigation reports.
   */
  public List<AuditInvestigationReportInfo> investigationReports() {
    return Collections.unmodifiableList(my_investigation_reports);
  }

  /**
   * Submits an audit investigation report.
   *
   * @param the_report The audit investigation report.
   */
  public void submitIntermediateReport(final IntermediateAuditReportInfo the_report) {
    my_intermediate_reports.add(the_report);
  }

  /**
   * @return the list of submitted audit interim reports.
   */
  public List<IntermediateAuditReportInfo> intermediateReports() {
    return Collections.unmodifiableList(my_intermediate_reports);
  }

  /**
<<<<<<< HEAD
   * Returns the a list of CVR IDs under audit for the assigned audit boards.
   *
   * Delegates the actual calculation to the current Round, if one exists.
   *
   * @return a list of CVR IDs assigned to each audit board, where the list
   *         offset matches the audit board offset.
=======
   * @return the current CVR under audit. This is the first entry in the list
   * of CVRs to audit that has no corresponding ACVR. Returns null if there is
   * no next CVR to audit.
>>>>>>> ea1a8c0b
   */
  public List<Long> cvrsUnderAudit() {
    final Round round = this.currentRound();

    if (round == null) {
      return null;
    }

    return round.cvrsUnderAudit();
  }

  /**
   * @return the number of ballots audited.
   */
  public Integer ballotsAudited() {
    return my_ballots_audited;
  }

  /**
   * Adds an audited ballot. This adds it both to the total and to
   * the current audit round. If no round is ongoing, this method
   * does nothing.
   */
  public void addAuditedBallot() {
    if (my_current_round_index != null) {
      my_ballots_audited = my_ballots_audited + 1;
      my_rounds.get(my_current_round_index).addAuditedBallot();
    }
  }

  /**
   * Removes an audited ballot. This removes it both from the total and
   * from the current audit round, if one is ongoing.
   */
  public void removeAuditedBallot() {
    if (my_current_round_index != null) {
      my_ballots_audited = my_ballots_audited - 1;
      my_rounds.get(my_current_round_index).removeAuditedBallot();
    }
  }

  /**
   * @return the number of CVRs in the CVR import.
   */
  public Integer cvrsImported() {
    return my_cvrs_imported;
  }

  /**
   * Sets the number of CVRs imported.
   *
   * @param the_cvrs_imported The number.
   */
  public void setCVRsImported(final Integer the_cvrs_imported) {
    my_cvrs_imported = the_cvrs_imported;
  }

  /**
   * @return the CVR import status.
   */
  public ImportStatus cvrImportStatus() {
    return my_cvr_import_status;
  }

  /**
   * Sets the CVR import status.
   *
   * @param the_cvr_import_status The new status.
   */
  public void setCVRImportStatus(final ImportStatus the_cvr_import_status) {
    my_cvr_import_status = the_cvr_import_status;
  }

  /**
   * @return the number of ballots described in the ballot manifest.
   */
  public Integer ballotsInManifest() {
    return my_ballots_in_manifest;
  }

  /**
   * Sets the number of ballots described in the ballot manifest.
   *
   * @param the_ballots_in_manifest The number.
   */
  public void setBallotsInManifest(final Integer the_ballots_in_manifest) {
    my_ballots_in_manifest = the_ballots_in_manifest;
  }

  /**
   * @return the numbers of discrepancies found in the audit so far,
   * categorized by contest audit selection.
   */
  public Map<AuditSelection, Integer> discrepancies() {
    return Collections.unmodifiableMap(my_discrepancies);
  }

  /**
   * Adds a discrepancy for the specified audit reasons. This adds it both to the
   * total and to the current audit round, if one is ongoing.
   *
   * @param the_reasons The reasons.
   */
  public void addDiscrepancy(final Set<AuditReason> the_reasons) {
    final Set<AuditSelection> selections = new HashSet<>();
    for (final AuditReason r : the_reasons) {
      selections.add(r.selection());
    }
    for (final AuditSelection s : selections) {
      my_discrepancies.put(s, my_discrepancies.getOrDefault(s, 0) + 1);
    }
    if (my_current_round_index != null) {
      my_rounds.get(my_current_round_index).addDiscrepancy(the_reasons);
    }
  }

  /**
   * Removes a discrepancy for the specified audit reasons. This removes it
   * both from the total and from the current audit round, if one is ongoing.
   *
   *
   * @param the_reasons The reasons.
   */
  public void removeDiscrepancy(final Set<AuditReason> the_reasons) {
    final Set<AuditSelection> selections = new HashSet<>();
    for (final AuditReason r : the_reasons) {
      selections.add(r.selection());
    }
    for (final AuditSelection s : selections) {
      my_discrepancies.put(s, my_discrepancies.getOrDefault(s, 0) - 1);
    }
    if (my_current_round_index != null) {
      my_rounds.get(my_current_round_index).removeDiscrepancy(the_reasons);
    }
  }


  /**
   * @return the numbers of disagreements found in the audit so far,
   * categorized by contest audit selection.
   */
  public Map<AuditSelection, Integer> disagreements() {
    return my_disagreements;
  }

  /**
   * Adds a disagreement for the specified audit reasons. This adds it both to the
   * total and to the current audit round, if one is ongoing.
   *
   * @param the_reasons The reasons.
   */
  public void addDisagreement(final Set<AuditReason> the_reasons) {
    final Set<AuditSelection> selections = new HashSet<>();
    for (final AuditReason r : the_reasons) {
      selections.add(r.selection());
    }
    for (final AuditSelection s : selections) {
      my_disagreements.put(s, my_disagreements.getOrDefault(s, 0) + 1);
    }
    if (my_current_round_index != null) {
      my_rounds.get(my_current_round_index).addDisagreement(the_reasons);
    }
  }

  /**
   * Removes a disagreement for the specified audit reasons. This removes it
   * both from the total and from the current audit round, if one is ongoing.
   *
   *
   * @param the_reasons The reasons.
   */
  public void removeDisagreement(final Set<AuditReason> the_reasons) {
    final Set<AuditSelection> selections = new HashSet<>();
    for (final AuditReason r : the_reasons) {
      selections.add(r.selection());
    }
    for (final AuditSelection s : selections) {
      my_disagreements.put(s, my_disagreements.getOrDefault(s, 0) - 1);
    }
    if (my_current_round_index != null) {
      my_rounds.get(my_current_round_index).removeDisagreement(the_reasons);
    }
  }

  /**
   * @return the estimated number of samples to audit.
   */
  public Integer estimatedSamplesToAudit() {
    // NOTE: there could be race conditions between audit boards across counties
    Optional<Integer> maybe = comparisonAudits().stream()
      .filter(ca -> ca.auditReason() != AuditReason.OPPORTUNISTIC_BENEFITS)
      .map(ca -> ca.estimatedSamplesToAudit())
      .max(Comparator.naturalOrder());
    // NOTE: we may be asking for this when we don't need to; when there are no
    // audits setup yet
    if (maybe.isPresent()) {
      LOGGER.debug(String.format("estimatedSamplesToAudit: result=%s auditedSampleCount=%s",
                                 maybe.get(),
                                 auditedSampleCount()));
      return maybe.get() - auditedSampleCount();
    } else {
      return 0;
    }
  }

  /**
   * @return the optimistic number of samples to audit.
   */
  public Integer optimisticSamplesToAudit() {
    // NOTE: there could be race conditions between audit boards across counties
    Optional<Integer> maybe = comparisonAudits().stream()
      .filter(ca -> ca.auditReason() != AuditReason.OPPORTUNISTIC_BENEFITS)
      .map(ca -> ca.optimisticSamplesToAudit())
      .max(Comparator.naturalOrder());
    // NOTE: we may be asking for this when we don't need to; when there are no
    // audits setup yet
    if (maybe.isPresent()) {
      return maybe.get();
    } else {
      return 0;
    }
  }

  /**
   * @return the length of the audited prefix of the sequence of
   * ballots to audit (i.e., the number of audited ballots that
   * "count").
   */
  public Integer auditedPrefixLength() {
    return my_audited_prefix_length;
  }

  /**
   * Sets the length of the audited prefix of the sequence of
   * ballots to audit. If there is no active round, this method does
   * nothing.
   *
   * @param the_audited_prefix_length The audited prefix length.
   */
  public void setAuditedPrefixLength(final int the_audited_prefix_length) {
    if (my_current_round_index != null) {
      my_audited_prefix_length = the_audited_prefix_length;
      my_rounds.get(my_current_round_index).
          setActualAuditedPrefixLength(the_audited_prefix_length);
    }
  }

  /**
   * @return the number of samples that have been included in the
   * audit calculations so far.
   */
  public Integer auditedSampleCount() {
    return my_audited_sample_count;
  }

  /**
   * Sets the number of samples that have been included in the
   * audit calculations so far.
   *
   * @param the_audited_sample_count The audited sample count.
   */
  public void setAuditedSampleCount(final int the_audited_sample_count) {
    my_audited_sample_count = the_audited_sample_count;
  }

  /**
   * Ends all audits in the county. This changes the status of any audits
   * that have not achieved their risk limit to ENDED.
   */
  public void endAudits() {
    for (final ComparisonAudit ca : audits) {
      ca.endAudit();
    }
  }

  /**
   * Updates the status for all audits in the county. This changes their statuses
   * based on whether they have achieved their risk limits.
   */
  public void updateAuditStatus() {
    for (final ComparisonAudit ca : audits) {
      ca.updateAuditStatus();
    }
  }

  /**
   * @return a String representation of this contest.
   */
  @Override
  public String toString() {
    return "CountyDashboard [county=" + id() + "]";
  }

  /**
   * Compare this object with another for equivalence.
   *
   * @param the_other The other object.
   * @return true if the objects are equivalent, false otherwise.
   */
  @Override
  public boolean equals(final Object the_other) {
    boolean result = true;
    if (the_other instanceof CountyDashboard) {
      final CountyDashboard other_cdb = (CountyDashboard) the_other;
      // there can only be one county dashboard in the system for each
      // ID, so we check their equivalence by ID
      result &= nullableEquals(other_cdb.id(), id());
    } else {
      result = false;
    }
    return result;
  }

  /**
   * @return a hash code for this object.
   */
  @Override
  public int hashCode() {
    return id().hashCode();
  }
}<|MERGE_RESOLUTION|>--- conflicted
+++ resolved
@@ -40,11 +40,7 @@
 import javax.persistence.JoinColumn;
 import javax.persistence.JoinTable;
 import javax.persistence.ManyToMany;
-<<<<<<< HEAD
 import javax.persistence.MapKeyColumn;
-import javax.persistence.OneToMany;
-=======
->>>>>>> ea1a8c0b
 import javax.persistence.OneToOne;
 import javax.persistence.OrderColumn;
 import javax.persistence.Table;
@@ -178,17 +174,13 @@
   /**
    * The timestamp for the start of the audit.
    */
-<<<<<<< HEAD
-  private Instant my_audit_timestamp; 
+  private Instant my_audit_timestamp;
 
   /**
    * The number of audit boards.
    */
   @Column(name="audit_board_count")
   private Integer auditBoardCount;
-=======
-  private Instant my_audit_timestamp;
->>>>>>> ea1a8c0b
 
   /**
    * The audit boards.
@@ -198,16 +190,7 @@
   @CollectionTable(name = "audit_board",
                    joinColumns = @JoinColumn(name = DASHBOARD_ID,
                                              referencedColumnName = MY_ID))
-<<<<<<< HEAD
   private Map<Integer, AuditBoard> my_audit_boards = new HashMap<>();
-=======
-  private List<AuditBoard> my_audit_boards = new ArrayList<>();
-
-  /**
-   * The current audit board.
-   */
-  private Integer my_current_audit_board_index;
->>>>>>> ea1a8c0b
 
   /**
    * The audit rounds.
@@ -427,7 +410,6 @@
   /**
    * @return the number of audit boards.
    */
-<<<<<<< HEAD
   public Integer auditBoardCount() {
     return this.auditBoardCount;
   }
@@ -441,16 +423,6 @@
     this.auditBoardCount = count;
   }
 
-=======
-  public AuditBoard currentAuditBoard() {
-    if (my_current_audit_board_index == null) {
-      return null;
-    } else {
-      return my_audit_boards.get(my_current_audit_board_index);
-    }
-  }
-
->>>>>>> ea1a8c0b
   /**
    * @return the entire list of audit boards.
    */
@@ -479,15 +451,9 @@
   }
 
   /**
-<<<<<<< HEAD
    * Signs out the audit board at index.
    *
    * If no audit board is present at the given index, nothing is changed.
-=======
-   * Signs out the current audit board.
-   *
-   * @exception IllegalStateException if no audit board is signed in.
->>>>>>> ea1a8c0b
    */
   public void signOutAuditBoard(final Integer index) {
     final AuditBoard currentBoard = my_audit_boards.get(index);
@@ -498,7 +464,6 @@
     }
   }
 
-<<<<<<< HEAD
   /**
    * Signs out all audit boards.
    */
@@ -554,8 +519,6 @@
     return result;
   }
 
-=======
->>>>>>> ea1a8c0b
   /**
    * @return all the audit rounds.
    */
@@ -613,13 +576,9 @@
   /**
    * Ends the current round.
    *
-<<<<<<< HEAD
    * Signs out all audit boards, and performs any bookkeeping necessary to end
    * the round.
    *
-=======
-   * @param the_signatories The signatories for round sign-off.
->>>>>>> ea1a8c0b
    * @exception IllegalStateException if there is no current round.
    */
   public void endRound() {
@@ -751,18 +710,12 @@
   }
 
   /**
-<<<<<<< HEAD
    * Returns the a list of CVR IDs under audit for the assigned audit boards.
    *
    * Delegates the actual calculation to the current Round, if one exists.
    *
    * @return a list of CVR IDs assigned to each audit board, where the list
    *         offset matches the audit board offset.
-=======
-   * @return the current CVR under audit. This is the first entry in the list
-   * of CVRs to audit that has no corresponding ACVR. Returns null if there is
-   * no next CVR to audit.
->>>>>>> ea1a8c0b
    */
   public List<Long> cvrsUnderAudit() {
     final Round round = this.currentRound();

/*
 * Free & Fair Colorado RLA System
 *
 * @title ColoradoRLA
 * @created Jul 25, 2017
 * @copyright 2017 Colorado Department of State
 * @license SPDX-License-Identifier: AGPL-3.0-or-later
 * @creator Daniel M. Zimmerman <dmz@freeandfair.us>
 * @description A system to assist in conducting statewide risk-limiting audits.
 */

package us.freeandfair.corla.model;

import static us.freeandfair.corla.util.EqualsHashcodeHelper.*;

import java.io.Serializable;
import java.time.Instant;
import java.util.ArrayList;
import java.util.Collections;
import java.util.List;
import java.util.Optional;
import java.util.Set;

import javax.persistence.Cacheable;
import javax.persistence.CollectionTable;
import javax.persistence.Column;
import javax.persistence.ElementCollection;
import javax.persistence.Entity;
import javax.persistence.EnumType;
import javax.persistence.Enumerated;
import javax.persistence.FetchType;
import javax.persistence.GeneratedValue;
import javax.persistence.GenerationType;
import javax.persistence.Id;
import javax.persistence.Index;
import javax.persistence.JoinColumn;
import javax.persistence.OrderColumn;
import javax.persistence.OneToMany;
import javax.persistence.Table;
import javax.persistence.UniqueConstraint;
import javax.persistence.Version;

import org.hibernate.annotations.Immutable;

import us.freeandfair.corla.persistence.PersistentEntity;
import us.freeandfair.corla.persistence.Persistence;
import us.freeandfair.corla.util.NaturalOrderComparator;
import us.freeandfair.corla.util.SuppressFBWarnings;

/**
 * A cast vote record contains information about a single ballot, either
 * imported from a tabulator export file or generated by auditors.
 *
 * @author Daniel M. Zimmerman <dmz@freeandfair.us>
 * @version 1.0.0
 */
@Entity
@Immutable // this is a Hibernate-specific annotation, but there is no JPA alternative
@Cacheable(false)
@Table(name = "cast_vote_record",
       uniqueConstraints = {@UniqueConstraint(columnNames = {"county_id",
                                                             "imprinted_id",
                                                             "record_type"},
                                              name = "uniqueCVR")},
       indexes = { @Index(name = "idx_cvr_county_type", columnList = "county_id, record_type"),
                   @Index(name = "idx_cvr_county_cvr_number",
                          columnList = "county_id, cvr_number"),
                   @Index(name = "idx_cvr_county_cvr_number_type",
                          columnList = "county_id, cvr_number, record_type"),
                   @Index(name = "idx_cvr_county_sequence_number_type",
                          columnList = "county_id, sequence_number, record_type"),
                   @Index(name = "idx_cvr_county_imprinted_id_type",
                          columnList = "county_id, imprinted_id, record_type")})
// this class has many fields that would normally be declared final, but
// cannot be for compatibility with Hibernate and JPA.
@SuppressWarnings("PMD.ImmutableField")
// this FindBugs warning is for the transient field, which we know will not be
// restored when the class is unserialized, because we intentionally made it
// transient so it wouldn't be. Since that's what "transient" means.
@SuppressFBWarnings("SE_TRANSIENT_FIELD_NOT_RESTORED")
<<<<<<< HEAD
public class CastVoteRecord implements Comparable<CastVoteRecord>,
                                       PersistentEntity,
                                       Serializable {
=======
public class CastVoteRecord implements PersistentEntity, Serializable, Comparable<CastVoteRecord> {
>>>>>>> ea1a8c0b
  /**
   * The serialVersionUID.
   */
  private static final long serialVersionUID = 1L;

  /**
   * The ID number.
   */
  @Id
  @Column(updatable = false, nullable = false)
  @GeneratedValue(strategy = GenerationType.SEQUENCE)
  private Long my_id;

  /**
   * The version (for optimistic locking).
   */
  @Version
  private Long my_version;

  /**
   * A flag indicating whether this record was generated by auditors or
   * by import.
   */
  @Column(name = "record_type", updatable = false, nullable = false)
  @Enumerated(EnumType.STRING)
  private RecordType my_record_type;

  /**
   * The timestamp of this cast vote record; used only for ACVRs.
   */
  @Column(updatable = false)
  private Instant my_timestamp;

  /**
   * The county ID of this cast vote record.
   */
  @Column(name = "county_id", updatable = false, nullable = false)
  private Long my_county_id;

  /**
   * The CVR number of this cast vote record.
   */
  @Column(name = "cvr_number", updatable = false, nullable = false)
  private Integer my_cvr_number;

  /**
   * The sequence number of this cast vote record. Only applicable
   * to imported CVRs. - nth of the county
   */
  @Column(name = "sequence_number", updatable = false)
  private Integer my_sequence_number;

  /**
   * The scanner ID of this cast vote record.
   */
  @Column(updatable = false, nullable = false)
  private Integer my_scanner_id;

  /**
   * The batch ID of this cast vote record.
   */
  @Column(updatable = false, nullable = false)
  private String my_batch_id;

  /**
   * The record ID of this cast vote record. - nth of the batch
   */
  @Column(updatable = false, nullable = false)
  private Integer my_record_id;

  /**
   * The imprinted ID of this cast vote record.
   */
  @Column(name = "imprinted_id", updatable = false, nullable = false)
  private String my_imprinted_id;

  /**
   * The ballot style of this cast vote record.
   */
  @Column(updatable = false, nullable = false)
  private String my_ballot_type;

  public boolean isAudited() {
    // this match is enforced in CVRAuditInfo's constructor
    CVRAuditInfo cvrai = Persistence.getByID(my_id, CVRAuditInfo.class);
    return cvrai != null;
  }

  /**
   * The contest information in this cast vote record.
   */
  @ElementCollection(fetch = FetchType.EAGER)
  @OrderColumn(name = "index")
  @CollectionTable(name = "cvr_contest_info",
                   joinColumns = @JoinColumn(name = "cvr_id",
                                             referencedColumnName = "my_id"))
  private List<CVRContestInfo> my_contest_info = new ArrayList<>();

  /**
   * A transient flag that indicates whether this CVR was audited; this is only
   * used for passing information around within the RLA tool and is not serialized
   * in the database; the authoritative source of information about whether a CVR
   * has been audited, and in what audit, is the responsible audit information
   * object.
   */
  private transient boolean my_audit_flag;

  /**
   * Constructs an empty cast vote record, solely for persistence.
   */
  public CastVoteRecord() {
    super();
  }

  /**
   * Constructs a new cast vote record.
   *
   * @param the_record_type The type.
   * @param the_timestamp The timestamp.
   * @param the_county_id The county ID.
   * @param the_cvr_number The CVR number (as imported).
   * @param the_sequence_number The sequence number, if applicable.
   * @param the_scanner_id The scanner ID.
   * @param the_batch_id The batch ID.
   * @param the_record_id The record ID.
   * @param the_imprinted_id The imprinted ID.
   * @param the_ballot_type The ballot type.
   * @param the_contest_info A map of the choices made in each contest.
   */
  @SuppressWarnings("PMD.ExcessiveParameterList")
  public CastVoteRecord(final RecordType the_record_type,
                        final Instant the_timestamp,
                        final Long the_county_id,
                        final Integer the_cvr_number,
                        final Integer the_sequence_number,
                        final Integer the_scanner_id,
                        final String the_batch_id,
                        final Integer the_record_id,
                        final String the_imprinted_id,
                        final String the_ballot_type,
                        final List<CVRContestInfo> the_contest_info) {
    super();
    my_record_type = the_record_type;
    my_timestamp = the_timestamp;
    my_county_id = the_county_id;
    my_cvr_number = the_cvr_number;
    my_sequence_number = the_sequence_number;
    my_scanner_id = the_scanner_id;
    my_batch_id = the_batch_id;
    my_record_id = the_record_id;
    my_imprinted_id = the_imprinted_id;
    my_ballot_type = the_ballot_type;
    if (the_contest_info != null) {
      my_contest_info.addAll(the_contest_info);
    }
  }

  /**
   * {@inheritDoc}
   */
  @Override
  public Long id() {
    return my_id;
  }

  /**
   * {@inheritDoc}
   */
  @Override
  public void setID(final Long the_id) {
    my_id = the_id;
  }

  /**
   * {@inheritDoc}
   */
  @Override
  public Long version() {
    return my_version;
  }

  /**
   * @return this record's type.
   */
  public RecordType recordType() {
    return my_record_type;
  }

  /**
   * @return the timestamp of this record.
   */
  public Instant timestamp() {
    return my_timestamp;
  }

  /**
   * @return the county ID.
   */
  public Long countyID() {
    return my_county_id;
  }

  /**
   * @return the CVR number (as imported).
   */
  public Integer cvrNumber() {
    return my_cvr_number;
  }

  /**
   * @return the CVR sequence number.
   */
  public Integer sequenceNumber() {
    return my_sequence_number;
  }

  /**
   * @return the scanner ID.
   */
  public Integer scannerID() {
    return my_scanner_id;
  }

  /**
   * @return the batch ID.
   */
  public String batchID() {
    return my_batch_id;
  }

  /**
   * @return the record ID.
   */
  public Integer recordID() {
    return my_record_id;
  }

  /**
   * @return the imprinted ID for this cast vote record.
   */
  public String imprintedID() {
    return my_imprinted_id;
  }

  /**
   * @return the ballot type for this cast vote record.
   */

  public String ballotType() {
    return my_ballot_type;
  }

  /**
   * @return the choices made in this cast vote record.
   */
  public List<CVRContestInfo> contestInfo() {
    return Collections.unmodifiableList(my_contest_info);
  }

  /** setter **/
  public void setContestInfo (final List<CVRContestInfo> contestInfos) {
    this.my_contest_info.clear();
    this.my_contest_info.addAll(contestInfos);
  }


  /**
   * Gets the choices for the specified contest.
   *
   * @param the_contest The contest.
   * @return the choices made in this cast vote record for the specified contest,
   * or null if none were made for the specified contest.
   */
  public CVRContestInfo contestInfoForContest(final Contest the_contest) {
    for (final CVRContestInfo info : my_contest_info) {
      if (info.contest().equals(the_contest)) {
        return info;
      }
    }
    return null;
  }

  /**
   * Get info about a CVR by way of a ContestResult, matching on contest
   * name.
   * @param cr
   * @return maybe the first CVRContestInfo found, maybe nothing.
   */
  public Optional<CVRContestInfo> contestInfoForContestResult(final ContestResult cr) {
    return my_contest_info.stream()
      .filter(x -> x.contest().name().equals(cr.getContestName()))
      .findFirst();
  }

  /**
   * @return the audit flag. This flag is meaningless unless it was explicitly set
   * when this record was loaded. It is useful only for communicating information
   * about a CVR within a specific computation of the tool, and is not serialized
   * in the database; the authoritative source of information about whether a CVR
   * has been audited, and in what audit, is the responsible audit information
   * object.
   */
  public boolean auditFlag() {
    return my_audit_flag;
  }

  /**
   * Sets the audit flag.
   *
   * @param the_audit_flag The new flag.
   */
  public void setAuditFlag(final boolean the_audit_flag) {
    my_audit_flag = the_audit_flag;
  }

  /**
   * @return a String representation of this cast vote record.
   */
  @Override
  public String toString() {
    return "CastVoteRecord [record_type=" + my_record_type + ", timestamp=" +
           my_timestamp + ", county_id=" + my_county_id + ", cvr_id=" + my_cvr_number +
           ", scanner_id=" + my_scanner_id + ", batch_id=" + my_batch_id + ", record_id=" +
           my_record_id + ", imprinted_id=" + my_imprinted_id + ", ballot_type=" +
           my_ballot_type + ", contest_info=" + my_contest_info + "]";
  }

  /**
   * Compare this object with another for equivalence.
   *
   * @param the_other The other object.
   * @return true if the objects are equivalent, false otherwise.
   */
  @Override
  public boolean equals(final Object the_other) {
    boolean result = true;
    if (the_other instanceof CastVoteRecord) {
      final CastVoteRecord other_cvr = (CastVoteRecord) the_other;
      result &= nullableEquals(other_cvr.countyID(), countyID());
      result &= nullableEquals(other_cvr.cvrNumber(), cvrNumber());
      result &= nullableEquals(other_cvr.sequenceNumber(), sequenceNumber());
      result &= nullableEquals(other_cvr.scannerID(), scannerID());
      result &= nullableEquals(other_cvr.batchID(), batchID());
      result &= nullableEquals(other_cvr.recordID(), recordID());
      result &= nullableEquals(other_cvr.imprintedID(), imprintedID());
      result &= nullableEquals(other_cvr.ballotType(), ballotType());
      result &= nullableEquals(other_cvr.contestInfo(), contestInfo());
    } else {
      result = false;
    }
    return result;
  }

  /**
   * Compares this CVR with another to determine whether
   * one is an audit CVR for the other - that is, whether they have
   * the same county ID, scanner ID, batch ID, record ID,
   * imprinted ID, and ballot type, and exactly one of them is an
   * auditor uploaded CVR.
   *
   * @param the_other The other CVR.
   * @return true if one CVR is an audit CVR for the other; false
   * otherwise.
   */
  public boolean isAuditPairWith(final CastVoteRecord the_other) {
    boolean result = true;

    if (the_other == null) {
      result = false;
    } else {
      result &= nullableEquals(the_other.countyID(), countyID());
      result &= nullableEquals(the_other.cvrNumber(), cvrNumber());
      result &= nullableEquals(the_other.scannerID(), scannerID());
      result &= nullableEquals(the_other.batchID(), batchID());
      result &= nullableEquals(the_other.recordID(), recordID());
      result &= nullableEquals(the_other.imprintedID(), imprintedID());
      result &= nullableEquals(the_other.ballotType(), ballotType());
      // if PHANTOM_RECORD, neither are auditorGenerated
      // result &= recordType().isAuditorGenerated() ^
      //           the_other.recordType().isAuditorGenerated();
    }

    return result;
  }

  /**
   * @return a hash code for this object.
   */
  @Override
  public int hashCode() {
    return nullableHashCode(imprintedID());
  }

  /**
   * An enumeration used to select cast vote record types.
   */
  public enum RecordType {
    UPLOADED, AUDITOR_ENTERED, PHANTOM_RECORD, PHANTOM_RECORD_ACVR, PHANTOM_BALLOT;

    /**
     * @return true if this record was generated by an auditor,
     * false otherwise.
     */
    public boolean isAuditorGenerated() {
      return this == AUDITOR_ENTERED || this == PHANTOM_BALLOT;
    }

    /**
     * the cvr data did not contain a cvr we looked for so we generate a
     * discrepancy automatically, at least for PHANTOM_RECORD
     **/
    public boolean isSystemGenerated() {
      return this == PHANTOM_RECORD || this == PHANTOM_RECORD_ACVR;
    }
  }

  /**
   * Compares this object to another.
   *
   * The sorting happens by the triple (scannerID(), batchID(), recordID()) and
   * will return a negative, positive, or 0-valued result if this should come
   * before, after, or at the same point as the other object, respectively.
   *
   * @return int
   */
  @Override
  public int compareTo(final CastVoteRecord other) {
    final int scanner = this.scannerID() - other.scannerID();

    if (scanner != 0) {
      return scanner;
    }

    final int batch = NaturalOrderComparator.INSTANCE.compare(
        this.batchID(), other.batchID());

    if (batch != 0) {
      return batch;
    }

    return this.recordID() - other.recordID();
  }

  /**
   * Compares this object to another.
   *
   * The sorting happens by the triple (scannerID(), batchID(), recordID()) and
   * will return a negative, positive, or 0-valued result if this should come
   * before, after, or at the same point as the other object, respectively.
   *
   * @return int
   */
  @Override
  public int compareTo(final CastVoteRecord other) {
    final int scanner = this.scannerID() - other.scannerID();

    if (scanner != 0) {
      return scanner;
    }

    final int batch = NaturalOrderComparator.INSTANCE.compare(
                                                              this.batchID(), other.batchID());

    if (batch != 0) {
      return batch;
    }

    return this.recordID() - other.recordID();
  }

}<|MERGE_RESOLUTION|>--- conflicted
+++ resolved
@@ -78,13 +78,9 @@
 // restored when the class is unserialized, because we intentionally made it
 // transient so it wouldn't be. Since that's what "transient" means.
 @SuppressFBWarnings("SE_TRANSIENT_FIELD_NOT_RESTORED")
-<<<<<<< HEAD
 public class CastVoteRecord implements Comparable<CastVoteRecord>,
                                        PersistentEntity,
                                        Serializable {
-=======
-public class CastVoteRecord implements PersistentEntity, Serializable, Comparable<CastVoteRecord> {
->>>>>>> ea1a8c0b
   /**
    * The serialVersionUID.
    */
@@ -527,32 +523,4 @@
 
     return this.recordID() - other.recordID();
   }
-
-  /**
-   * Compares this object to another.
-   *
-   * The sorting happens by the triple (scannerID(), batchID(), recordID()) and
-   * will return a negative, positive, or 0-valued result if this should come
-   * before, after, or at the same point as the other object, respectively.
-   *
-   * @return int
-   */
-  @Override
-  public int compareTo(final CastVoteRecord other) {
-    final int scanner = this.scannerID() - other.scannerID();
-
-    if (scanner != 0) {
-      return scanner;
-    }
-
-    final int batch = NaturalOrderComparator.INSTANCE.compare(
-                                                              this.batchID(), other.batchID());
-
-    if (batch != 0) {
-      return batch;
-    }
-
-    return this.recordID() - other.recordID();
-  }
-
 }
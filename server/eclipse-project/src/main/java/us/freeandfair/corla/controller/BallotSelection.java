/**
 * Prepare a list of ballots from a list of random numbers
 **/
package us.freeandfair.corla.controller;

import java.util.ArrayList;
import java.math.BigDecimal;
import java.util.Collection;
import java.util.HashMap;
import java.util.LinkedList;
import java.util.List;
import java.util.Map;
import java.util.Optional;
import java.util.Set;
import java.util.TreeSet;
import java.util.stream.Collectors;

import org.apache.log4j.LogManager;
import org.apache.log4j.Logger;

import us.freeandfair.corla.crypto.PseudoRandomNumberGenerator;
import us.freeandfair.corla.json.CVRToAuditResponse;
import us.freeandfair.corla.model.BallotManifestInfo;
import us.freeandfair.corla.model.CastVoteRecord;
import us.freeandfair.corla.model.ContestResult;
import us.freeandfair.corla.model.CVRAuditInfo;
import us.freeandfair.corla.persistence.Persistence;
import us.freeandfair.corla.query.BallotManifestInfoQueries;
import us.freeandfair.corla.query.CastVoteRecordQueries;

public final class BallotSelection {
  /**
   * Class-wide logger
   */
  public static final Logger LOGGER =
      LogManager.getLogger(BallotSelection.class);

  /**
   * Prevent construction
   */
  private BallotSelection() {
  }

<<<<<<< HEAD
  /**
   * Select CVRs associated with the ballots in the manifest, if they exist.
   *
   * CVRs are returned in an order corresponding to the order in rands.
   *
   * @param rands random numbers corresponding to ballot manifest positions
   * @param countyId the county ID
   */
  public static List<CastVoteRecord> selectCVRs(final List<Integer> rands,
                                                final Long countyId) {
    return selectCVRs(rands,
                      countyId,
                      BallotManifestInfoQueries::holdingSequenceNumber,
                      CastVoteRecordQueries::atPosition);
  }

  /**
   * Select CVRs associated with the ballots in the manifest, if they exist.
   *
   * CVRs are returned in an order corresponding to the order in rands.
   *
   * @param rands random numbers corresponding to ballot manifest positions
   * @param countyId the county ID
   * @param queryBMI supplied ballot manifest info query
   * @param queryCVR supplied CVR query
   */
  public static List<CastVoteRecord> selectCVRs(final List<Integer> rands,
                                                final Long countyId,
                                                final BMIQ queryBMI,
                                                final CVRQ queryCVR) {
    final List<CastVoteRecord> cvrs = new LinkedList<CastVoteRecord>();
    for (final Integer r: rands) {
      final Long rand = Long.valueOf(r);
      // could we get them all at once? I'm not sure
      final Optional<BallotManifestInfo> bmiMaybe = queryBMI.apply(
          rand, countyId);
      if (!bmiMaybe.isPresent()) {
        final String msg = "could not find a ballot manifest for random number: "
            + rand;
        throw new BallotSelection.MissingBallotManifestException(msg);
      }
      final BallotManifestInfo bmi = bmiMaybe.get();
      CastVoteRecord cvr = queryCVR.apply(bmi.countyID(),
                                          bmi.scannerID(),
                                          bmi.batchID(),
                                          bmi.ballotPosition(rand));
      if (cvr == null) {
        LOGGER.warn(
            String.format("Corresponding CVR not found for selected ballot"
                + " manifest entry; creating a phantom CVR as a placeholder"
                + " [countyId=%d, scannerId=%d, batchId=%s, ballotPosition=%d]",
                bmi.countyID(),
                bmi.scannerID(),
                bmi.batchID(),
                bmi.ballotPosition(rand)));
        // a discrepancy will be created for this later on
        cvr = createPhantomRecord(
            bmi.countyID(),
            bmi.scannerID(),
            bmi.batchID(),
            bmi.ballotPosition(rand));
=======
  /** I, cvr123, volunteer as tribute  **/
  public static class Tribute {
    public Long countyId;
    public Integer scannerId;
    public String batchId;
    public Integer ballotPosition;
  }

  public static class Segment {
    public Set<CastVoteRecord> cvrs = new TreeSet<>(); // to audit ordered, deduped
    public List<Long> cvrIds = new ArrayList<>(); // to audit selection order, possible dups
    public List<Integer> sequencePositions = new ArrayList<>(); // raw data, county scope of generatedNumbers
    public Long countyId; // to avoid mapEntry,getKey,etc.
    public List<Tribute> tributes = new ArrayList<>();

    public void addTribute(BallotManifestInfo bmi, Integer ballotPosition) {
      Tribute t = new Tribute();
      t.countyId = bmi.countyID();
      t.scannerId = bmi.scannerID();
      t.batchId = bmi.batchID();
      t.ballotPosition = ballotPosition;
      tributes.add(t);
    }

    public void addCvrs(Collection<CastVoteRecord> cvrs) {
      this.cvrs.addAll(cvrs);
    }

    public void addCvrIds(Collection<CastVoteRecord> cvrs) {
      this.cvrIds.addAll(cvrs.stream().map(cvr -> cvr.id()).collect(Collectors.toList()));
    }

    public void addCvrIds(List<Long> cvrIds) {
      this.cvrIds.addAll(cvrIds);
    }

    /** in the order of the random selection, not deduped and not sorted **/
    public List<Long> auditSequence() {
      return cvrIds;
    }

    /** deduped and sorted **/
    public List<Long> ballotSequence() {
      return cvrs.stream()
        .map(cvr -> cvr.id())
        .collect(Collectors.toList());
    }

    public String toString() {
      return String.format("[Segment auditSequence=%s ballotSequence=%s ballotPositions=%s ",
                           auditSequence(),
                           ballotSequence(),
                           tributes.stream().map(t -> t.ballotPosition).collect(Collectors.toList()));
    }
  }

  public static class Selection {
    public Map<Long,Segment> segments = new HashMap<>(); //fast access
    public Integer domainSize;
    public List<Integer> generatedNumbers;
    public String contestName;
    public ContestResult contestResult;
    public String seed;
    public BigDecimal riskLimit;
    public Integer minIndex;
    public Integer maxIndex;

    public static Segment combineSegments(Collection<Segment> segments) {
      return segments.stream()
        .filter(s -> null != s)
        .reduce(new Segment(),
                (acc,s) -> {
                  // can't ask segment.cvrs for raw data because it is a TreeSet
                  // so we get the cvrIds
                  acc.addCvrIds(s.cvrIds);
                  acc.addCvrs(s.cvrs);
                  return acc;});
    }

    public void initCounty(Long countyId) {
      if (null == forCounty(countyId)) {
        Segment segment = new Segment();
        segment.countyId = countyId;
        this.segments.put(countyId, segment);
>>>>>>> ea1a8c0b
      }
    }

    public void addBallotPosition(BallotManifestInfo bmi, Integer ballotPosition) {
      this.forCounty(bmi.countyID()).addTribute(bmi, ballotPosition);
    }

    public Segment forCounty(Long countyId) {
      return this.segments.get(countyId);
    }

    public Collection<Segment> allSegments() {
      return segments.values();
    }

    public List<Long> contestCVRIds() {
      return contestResult.countyIDs().stream()
        .map(id -> forCounty(id))
        .filter(s -> s != null)
        .map(segment -> segment.cvrIds)
        .flatMap(List::stream)
        .collect(Collectors.toList());
    }

    public String toString() {
      return String.format("[Selection contestName=%s generatedNumbers=%s domainSize=%s]",
                           contestName,
                           generatedNumbers,
                           domainSize);
    }
  }

  /**
   * create a random list of numbers and divide them into the appropriate
   * counties
   * FIXME: setSegments on contestResult for now
   **/
  public static Selection randomSelection(final ContestResult contestResult,
                                          final String seed,
                                          final Integer minIndex,
                                          final Integer maxIndex) {
    final int domainSize = ballotsCast(contestResult.countyIDs()).intValue();
    final PseudoRandomNumberGenerator gen =
      new PseudoRandomNumberGenerator(seed, true, 1, domainSize);

    final List<Integer> generatedNumbers = gen.getRandomNumbers(minIndex, maxIndex);

    // make the theoretical selections (avoiding cvrs)
    Selection selection = select(generatedNumbers, contestResult.countyIDs());

    selection.contestResult = contestResult;
    selection.contestName = contestResult.getContestName();//posterity
    selection.domainSize = domainSize; //posterity
    selection.generatedNumbers = generatedNumbers; //posterity
    selection.seed = seed; //posterity
    selection.minIndex = minIndex;
    selection.maxIndex = maxIndex;

    LOGGER.info("randomSelection: selection= " + selection);
    // get the CVRs from the theoretical
    resolveSelection(selection);
    return selection;
  }

  /**
   * Divide a list of random numbers into segments by county
   **/
  public static Selection select(final List<Integer> generatedNumbers,
                                 final Set<Long> countyIds) {
    return select(generatedNumbers, countyIds, BallotManifestInfoQueries::getMatching);
  }

  /**
   * Divide a list of random numbers into segments
   * transitional refactor step (3 arities is too many)
   **/
  public static Selection select(final List<Integer> generatedNumbers,
                                 final Set<Long> countyIds,
                                 final MATCHINGQ queryMatching) {

    final Set<BallotManifestInfo> contestBmis = queryMatching.apply(countyIds);
    return select(generatedNumbers, countyIds, contestBmis);
  }

  /**
   * Divide a list of random numbers into segments by county
   **/
  public static Selection select(final List<Integer> generatedNumbers,
                                 final Set<Long> countyIds,
                                 Set<BallotManifestInfo> contestBmis) {
    final Selection selection = new Selection();
    countyIds.forEach(id -> selection.initCounty(id));
    generatedNumbers.forEach(rand -> {
        final BallotManifestInfo bmi = selectCountyId(Long.valueOf(rand), contestBmis);
        selection.addBallotPosition(bmi,
                                    // translate rand from Contest scope to bmi/batch scope
                                    bmi.translateRand(rand));
    });
    return selection;
  }


  /** look for the cvrs, some may be phantom records **/
  public static Selection resolveSelection(final Selection selection) {
    selection.allSegments().forEach(segment -> {
        final List<CastVoteRecord> cvrs = segment.tributes.stream()
          .map(CastVoteRecordQueries::atPosition)
          .collect(Collectors.toList());
        segment.addCvrs(cvrs);
        segment.addCvrIds(cvrs); // keep raw data separate
      });
    LOGGER.info("resolveSelection = " + selection.segments);
    LOGGER.info("resolveSelection = " + Selection.combineSegments(selection.allSegments()).cvrIds);
    return selection;
  }


 //  /**
 //   * Combine two segment maps. Useful for accumulating a single audit
 //   * subsequence for contests that have different ballot universes.
 //   **/
 //  public static Map<Long,List<Integer>> combineSegment(final Map<Long,List<Integer>> acc,
 //                                                       final Map<Long,List<Integer>> seg) {

 //    // we iterate over seg because it may have a key that the accumulator has not
 //    // seen yet
 //    seg.forEach((k,v) -> acc.merge(k, v, (v1,v2) -> addAllToList(v1, v2)));
 //    return acc;
 //  }

 //  /**
 //   * @description add an element to a list, l, where l may be null.
 //   **/
 //  public static <T> List<T> addToList(final List<T> l, final T t) {
 //    final List<T> ret = (null == l) ? new ArrayList<T>() : l;
 //    ret.add(t);
 //    return ret;
 //  }

 //  /**
 //   * FIXME this is where all the duplicate questions will be answered
 //   *
 //   * @description combine two lists, where l may be null.
 //   * @return a List<T> corresponding to the arguments
 //   * @param l the list to add into
 //   * @param t the list being added
 //   */
 //  public static <T> List<T> addAllToList(final List<T> l, final List<T> t) {
 //    final List<T> ret = (null == l) ? new ArrayList<T>() : l;
 //    ret.addAll(t);
 //    return ret;
 //  }

 //  /**
 //   * Select CVRs from random numbers through ballot manifest info in
 //   * "audit sequence order"
 //   **/
 //  public static List<CastVoteRecord> selectCVRs(final List<Integer> sequencePositions,
 //                                                final Long countyId) {
 //    return selectCVRs(sequencePositions,
 //                      countyId,
 //                      BallotManifestInfoQueries::holdingSequencePosition,
 //                      CastVoteRecordQueries::atPosition);
 //  }

 //  /**
 //   * Same as the two-arity version of _selectCVRs_, but with dependency
 //   * injection.
 //   **/
 //  public static List<CastVoteRecord> selectCVRs(final List<Integer> sequencePositions,
 //                                                final Long countyId,
 //                                                final BMIQ queryBMI,
 //                                                final CVRQ queryCVR) {
 //    final List<CastVoteRecord> cvrs = new LinkedList<CastVoteRecord>();

 //    for (final Integer r: sequencePositions) {
 //      final Long sequencePosition = Long.valueOf(r);

 //      // could we get them all at once? I'm not sure
 //      final Optional<BallotManifestInfo> bmiMaybe = queryBMI.apply(sequencePosition, countyId);
 //      if (!bmiMaybe.isPresent()) {
 //        final String msg = "could not find a ballot manifest for random number: "
 //            + rand;
 //        throw new BallotSelection.MissingBallotManifestException(msg);
 //      }
 //      final BallotManifestInfo bmi = bmiMaybe.get();
 //      CastVoteRecord cvr = queryCVR.apply(bmi.countyID(),
 //                                          bmi.scannerID(),
 //                                          bmi.batchID(),
 //                                          bmi.ballotPosition(rand));
 //      if (cvr == null) {
 //        // TODO: create a discrepancy when this happens
 //        LOGGER.warn(
 //            String.format("Corresponding CVR not found for selected ballot"
 //                + " manifest entry; creating a phantom CVR as a placeholder"
 //                + " [countyId=%d, scannerId=%d, batchId=%s, ballotPosition=%d]",
 //                bmi.countyID(),
 //                bmi.scannerID(),
 //                bmi.batchID(),
 //                bmi.ballotPosition(rand)));
 //        cvr = phantomRecord();
 //      }

 //      cvrs.add(cvr);
 //    }
 //    return cvrs;
 //  }

  /**
   * project a sequence across counties
   *
   * Uses special fields on BallotManifestInfo to hold temorary values.
   * These values are only valid in this set of BallotManifestInfos
   **/
  public static Set<BallotManifestInfo> projectUltimateSequence(final Set<BallotManifestInfo> bmis) {
    Long last = 0L;
    for (final BallotManifestInfo bmi: bmis) {
      // plus one to make the sequence start and end inclusive in bmi.isHolding
      bmi.setUltimate(last + 1L);
      last = bmi.ultimateSequenceEnd;
    }
<<<<<<< HEAD

    return cvrs;
=======
    return bmis;
  }

  /**
   * How much of an audit sequence have we checked?
   *
   * @param cvrIds A list of IDs to check. Presumably the unsorted
   * original sampling.
   * @return the number of ballot cards that have been audited
   */
  public static Integer auditedPrefixLength(List<Long> cvrIds) {
    // FIXME extract-fn, then use
    // Map <Long, Boolean> isAuditedById = checkAudited(cvrIds);

    if (cvrIds.isEmpty()) { return 0;}

    Map <Long, Boolean> isAuditedById = new HashMap<>();
    for (final Long cvrId: cvrIds) {
      CVRAuditInfo cvrai = Persistence.getByID(cvrId, CVRAuditInfo.class);
      // has an acvr
      boolean isAudited = (cvrai != null && cvrai.acvr() != null);
      isAuditedById.put(cvrId, isAudited);
    }

    Integer idx = 0;
    for (int i=0; i < cvrIds.size(); i++) {
      boolean audited = isAuditedById.get(cvrIds.get(i));
      if (audited) {
        idx = i + 1;
      } else { break; }
    }
    LOGGER.debug(String.format("[auditedPrefixLength: isAuditedById=%s, apl=%d]",
                                isAuditedById, idx));
    return idx;
  }

  /**
   * Find the manifest entry holding a random selection
   */
  public static BallotManifestInfo selectCountyId(final Long rand,
                                                  final Set<BallotManifestInfo> bmis) {
    final Optional<BallotManifestInfo> holding = projectUltimateSequence(bmis).stream()
      .filter(bmi -> bmi.isHolding(rand))
      .findFirst();
    if (holding.isPresent()) {
      return holding.get();
    } else {
      final String msg = "Could not find BallotManifestInfo holding random number: " + rand;
      throw new MissingBallotManifestException(msg);
    }
  }

  /**
   * The total number of ballots across a set of counties
   * @param countyIds a set of counties to count
   * @return the number of ballots in the ballot manifests belonging to
   * countyIds
   **/
  public static Long ballotsCast(final Set<Long> countyIds) {
    // could use voteTotals but that would be impure; using cvr data
    //
    // If a county has only one ballot for a contest, all the ballots from that
    // county are used to get a total number of ballots
    return BallotManifestInfoQueries.totalBallots(countyIds);
>>>>>>> ea1a8c0b
  }

  /**
   * Joins provided CVRs to the ballot manifest.
   *
   * Produces a list of CVRToAuditResponse elements which represent the CVRs
   * augmented with ballot manifest data.
   *
   * @return CVRs joind with ballot manifest data
   */
  public static List<CVRToAuditResponse>
      toResponseList(final List<CastVoteRecord> cvrs) {
    return toResponseList(cvrs, BallotManifestInfoQueries::locationFor);
  }


  /**
   * Joins provided CVRs to the ballot manifest.
   *
   * Produces a list of CVRToAuditResponse elements which represent the CVRs
   * augmented with ballot manifest data.
   *
   * Uses a passed-in BallotManifestInfo query.
   *
   * @return CVRs joind with ballot manifest data
   */
  public static List<CVRToAuditResponse>
      toResponseList(final List<CastVoteRecord> cvrs, final BMILOCQ bmiq) {

    final List<CVRToAuditResponse> responses = new LinkedList<CVRToAuditResponse>();

    int i = 0;
    for (final CastVoteRecord cvr: cvrs) {
      final BallotManifestInfo bmi =
          bmiMaybe(bmiq.apply(cvr), Long.valueOf(cvr.cvrNumber()));

      responses.add(toResponse(i, bmi, cvr));
      i++;
    }
    return responses;
  }

  /** get the bmi or blow up with a hopefully helpful message **/
  public static BallotManifestInfo
      bmiMaybe(final Optional<BallotManifestInfo> bmi, final Long rand) {

    if (!bmi.isPresent()) {
      final String msg = "could not find a ballot manifest for number: " + rand;
      throw new BallotSelection.MissingBallotManifestException(msg);
    }
    return bmi.get();
  }

  /**
   * get ready to render the data
   **/
  public static CVRToAuditResponse toResponse(final int i,
                                              final BallotManifestInfo bmi,
                                              final CastVoteRecord cvr) {

    return new CVRToAuditResponse(i,
                                  bmi.scannerID(),
                                  bmi.batchID(),
                                  cvr.recordID(),
                                  cvr.imprintedID(),
                                  cvr.cvrNumber(),
                                  cvr.id(),
                                  cvr.ballotType(),
                                  bmi.storageLocation(),
                                  cvr.auditFlag());
  }

  /**
   * Create a new phantom record.
   */
  // PHANTOM_RECORD conspiracy theory time
  private static CastVoteRecord createPhantomRecord(final Long countyId,
                                                    final Integer scannerId,
                                                    final String batchId,
                                                    final Long position) {
    final String imprintedId = String.format("%d-%s-%d",
        scannerId, batchId, position);
    // Dummy CVR number (this would have been in the imported CVR)
    final Integer cvrNumber = 0;
    // Dummy sequence number (this would have been set in the file read loop)
    final Integer sequenceNumber = 0;
    return new CastVoteRecord(CastVoteRecord.RecordType.PHANTOM_RECORD,
        // timestamp
        null,
        countyId,
        cvrNumber,
        sequenceNumber,
        scannerId,
        batchId,
        // record ID
        position.intValue(),
        imprintedId,
        // ballot type
        "PHANTOM RECORD",
        // contest info
        null);
  }

  /**
   * this is bad, it could be one of two things:
   * - a random number was generated outside of the number of (theoretical) ballots
   * - there is a gap in the sequence_start and sequence_end values of the
   *   ballot_manifest_infos
   **/
  public static class MissingBallotManifestException extends RuntimeException {
    /** constructor **/
    public MissingBallotManifestException(final String msg) {
      super(msg);
    }
  }

 /**
   * a functional interface to pass a function as an argument that takes two
   * arguments
   **/
  public interface CVRQ {

    /** how to query the database **/
    CastVoteRecord apply(Long county_id,
                         Integer scanner_id,
                         String batch_id,
                         Long position);
  }

  /**
   * a functional interface to pass a function as an argument that takes two
   * arguments
   **/
  public interface BMIQ {

    /** how to query the database **/
    Optional<BallotManifestInfo> apply(Long rand,
                                       Long countyId);
  }


  /**
   * a functional interface to pass a function as an argument
   **/
  public interface BMILOCQ {

    /** how to query the database **/
    Optional<BallotManifestInfo> apply(CastVoteRecord cvr);
  }

  /**
   * a functional interface to pass a function as an argument
   **/
  public interface MATCHINGQ {

    /** how to query the database **/
    Set<BallotManifestInfo> apply(final Set<Long> county_ids);
  }
}<|MERGE_RESOLUTION|>--- conflicted
+++ resolved
@@ -13,6 +13,7 @@
 import java.util.Optional;
 import java.util.Set;
 import java.util.TreeSet;
+import java.util.function.Function;
 import java.util.stream.Collectors;
 
 import org.apache.log4j.LogManager;
@@ -27,6 +28,7 @@
 import us.freeandfair.corla.persistence.Persistence;
 import us.freeandfair.corla.query.BallotManifestInfoQueries;
 import us.freeandfair.corla.query.CastVoteRecordQueries;
+import us.freeandfair.corla.util.PhantomBallots;
 
 public final class BallotSelection {
   /**
@@ -41,69 +43,6 @@
   private BallotSelection() {
   }
 
-<<<<<<< HEAD
-  /**
-   * Select CVRs associated with the ballots in the manifest, if they exist.
-   *
-   * CVRs are returned in an order corresponding to the order in rands.
-   *
-   * @param rands random numbers corresponding to ballot manifest positions
-   * @param countyId the county ID
-   */
-  public static List<CastVoteRecord> selectCVRs(final List<Integer> rands,
-                                                final Long countyId) {
-    return selectCVRs(rands,
-                      countyId,
-                      BallotManifestInfoQueries::holdingSequenceNumber,
-                      CastVoteRecordQueries::atPosition);
-  }
-
-  /**
-   * Select CVRs associated with the ballots in the manifest, if they exist.
-   *
-   * CVRs are returned in an order corresponding to the order in rands.
-   *
-   * @param rands random numbers corresponding to ballot manifest positions
-   * @param countyId the county ID
-   * @param queryBMI supplied ballot manifest info query
-   * @param queryCVR supplied CVR query
-   */
-  public static List<CastVoteRecord> selectCVRs(final List<Integer> rands,
-                                                final Long countyId,
-                                                final BMIQ queryBMI,
-                                                final CVRQ queryCVR) {
-    final List<CastVoteRecord> cvrs = new LinkedList<CastVoteRecord>();
-    for (final Integer r: rands) {
-      final Long rand = Long.valueOf(r);
-      // could we get them all at once? I'm not sure
-      final Optional<BallotManifestInfo> bmiMaybe = queryBMI.apply(
-          rand, countyId);
-      if (!bmiMaybe.isPresent()) {
-        final String msg = "could not find a ballot manifest for random number: "
-            + rand;
-        throw new BallotSelection.MissingBallotManifestException(msg);
-      }
-      final BallotManifestInfo bmi = bmiMaybe.get();
-      CastVoteRecord cvr = queryCVR.apply(bmi.countyID(),
-                                          bmi.scannerID(),
-                                          bmi.batchID(),
-                                          bmi.ballotPosition(rand));
-      if (cvr == null) {
-        LOGGER.warn(
-            String.format("Corresponding CVR not found for selected ballot"
-                + " manifest entry; creating a phantom CVR as a placeholder"
-                + " [countyId=%d, scannerId=%d, batchId=%s, ballotPosition=%d]",
-                bmi.countyID(),
-                bmi.scannerID(),
-                bmi.batchID(),
-                bmi.ballotPosition(rand)));
-        // a discrepancy will be created for this later on
-        cvr = createPhantomRecord(
-            bmi.countyID(),
-            bmi.scannerID(),
-            bmi.batchID(),
-            bmi.ballotPosition(rand));
-=======
   /** I, cvr123, volunteer as tribute  **/
   public static class Tribute {
     public Long countyId;
@@ -188,7 +127,6 @@
         Segment segment = new Segment();
         segment.countyId = countyId;
         this.segments.put(countyId, segment);
->>>>>>> ea1a8c0b
       }
     }
 
@@ -290,13 +228,43 @@
     return selection;
   }
 
+  /**
+   * When we draw more than one phantom ballot, we need to make sure
+   * that the persistence context knows about only one instance of each.
+   * (Phantom ballots are POJOs, so every phantom ballot looks identical
+   * to the persistence context.)
+   *
+   * @param county The county.
+   * @param cvrs A list of CastVoteRecord objects that might contain phantom ballots
+   */
+  public static List<CastVoteRecord> dedupePhantomBallots(final List<CastVoteRecord> cvrs) {
+    // A map of a CVR to a CVR so we can get a unique persisted entity from the
+    // database.
+    final Map<CastVoteRecord, CastVoteRecord> phantomCvrs =
+        cvrs.stream()
+            .filter(cvr -> PhantomBallots.isPhantomRecord(cvr))
+            .collect(Collectors.toMap(
+                Function.identity(),
+                Function.identity(),
+                (a, b) -> b));
+
+    // Assign database identifiers to newly-created phantom CVRs.
+    phantomCvrs.entrySet().stream()
+        .forEach(e -> Persistence.saveOrUpdate(e.getValue()));
+
+    // Use the database-mapped CVR if it exists.
+    return cvrs.stream()
+        .map(cvr -> phantomCvrs.getOrDefault(cvr, cvr))
+        .collect(Collectors.toList());
+  }
 
   /** look for the cvrs, some may be phantom records **/
   public static Selection resolveSelection(final Selection selection) {
     selection.allSegments().forEach(segment -> {
-        final List<CastVoteRecord> cvrs = segment.tributes.stream()
-          .map(CastVoteRecordQueries::atPosition)
-          .collect(Collectors.toList());
+        final List<CastVoteRecord> cvrs =
+          dedupePhantomBallots(segment.tributes.stream()
+                               .map(CastVoteRecordQueries::atPosition)
+                               .collect(Collectors.toList()));
         segment.addCvrs(cvrs);
         segment.addCvrIds(cvrs); // keep raw data separate
       });
@@ -305,98 +273,6 @@
     return selection;
   }
 
-
- //  /**
- //   * Combine two segment maps. Useful for accumulating a single audit
- //   * subsequence for contests that have different ballot universes.
- //   **/
- //  public static Map<Long,List<Integer>> combineSegment(final Map<Long,List<Integer>> acc,
- //                                                       final Map<Long,List<Integer>> seg) {
-
- //    // we iterate over seg because it may have a key that the accumulator has not
- //    // seen yet
- //    seg.forEach((k,v) -> acc.merge(k, v, (v1,v2) -> addAllToList(v1, v2)));
- //    return acc;
- //  }
-
- //  /**
- //   * @description add an element to a list, l, where l may be null.
- //   **/
- //  public static <T> List<T> addToList(final List<T> l, final T t) {
- //    final List<T> ret = (null == l) ? new ArrayList<T>() : l;
- //    ret.add(t);
- //    return ret;
- //  }
-
- //  /**
- //   * FIXME this is where all the duplicate questions will be answered
- //   *
- //   * @description combine two lists, where l may be null.
- //   * @return a List<T> corresponding to the arguments
- //   * @param l the list to add into
- //   * @param t the list being added
- //   */
- //  public static <T> List<T> addAllToList(final List<T> l, final List<T> t) {
- //    final List<T> ret = (null == l) ? new ArrayList<T>() : l;
- //    ret.addAll(t);
- //    return ret;
- //  }
-
- //  /**
- //   * Select CVRs from random numbers through ballot manifest info in
- //   * "audit sequence order"
- //   **/
- //  public static List<CastVoteRecord> selectCVRs(final List<Integer> sequencePositions,
- //                                                final Long countyId) {
- //    return selectCVRs(sequencePositions,
- //                      countyId,
- //                      BallotManifestInfoQueries::holdingSequencePosition,
- //                      CastVoteRecordQueries::atPosition);
- //  }
-
- //  /**
- //   * Same as the two-arity version of _selectCVRs_, but with dependency
- //   * injection.
- //   **/
- //  public static List<CastVoteRecord> selectCVRs(final List<Integer> sequencePositions,
- //                                                final Long countyId,
- //                                                final BMIQ queryBMI,
- //                                                final CVRQ queryCVR) {
- //    final List<CastVoteRecord> cvrs = new LinkedList<CastVoteRecord>();
-
- //    for (final Integer r: sequencePositions) {
- //      final Long sequencePosition = Long.valueOf(r);
-
- //      // could we get them all at once? I'm not sure
- //      final Optional<BallotManifestInfo> bmiMaybe = queryBMI.apply(sequencePosition, countyId);
- //      if (!bmiMaybe.isPresent()) {
- //        final String msg = "could not find a ballot manifest for random number: "
- //            + rand;
- //        throw new BallotSelection.MissingBallotManifestException(msg);
- //      }
- //      final BallotManifestInfo bmi = bmiMaybe.get();
- //      CastVoteRecord cvr = queryCVR.apply(bmi.countyID(),
- //                                          bmi.scannerID(),
- //                                          bmi.batchID(),
- //                                          bmi.ballotPosition(rand));
- //      if (cvr == null) {
- //        // TODO: create a discrepancy when this happens
- //        LOGGER.warn(
- //            String.format("Corresponding CVR not found for selected ballot"
- //                + " manifest entry; creating a phantom CVR as a placeholder"
- //                + " [countyId=%d, scannerId=%d, batchId=%s, ballotPosition=%d]",
- //                bmi.countyID(),
- //                bmi.scannerID(),
- //                bmi.batchID(),
- //                bmi.ballotPosition(rand)));
- //        cvr = phantomRecord();
- //      }
-
- //      cvrs.add(cvr);
- //    }
- //    return cvrs;
- //  }
-
   /**
    * project a sequence across counties
    *
@@ -410,10 +286,6 @@
       bmi.setUltimate(last + 1L);
       last = bmi.ultimateSequenceEnd;
     }
-<<<<<<< HEAD
-
-    return cvrs;
-=======
     return bmis;
   }
 
@@ -478,7 +350,6 @@
     // If a county has only one ballot for a contest, all the ballots from that
     // county are used to get a total number of ballots
     return BallotManifestInfoQueries.totalBallots(countyIds);
->>>>>>> ea1a8c0b
   }
 
   /**

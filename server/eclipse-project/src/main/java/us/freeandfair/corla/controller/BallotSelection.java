--- conflicted
+++ resolved
@@ -11,14 +11,10 @@
 import java.util.Optional;
 import java.util.Set;
 
-<<<<<<< HEAD
-import us.freeandfair.corla.Main;
-import us.freeandfair.corla.crypto.PseudoRandomNumberGenerator;
-=======
 import org.apache.log4j.LogManager;
 import org.apache.log4j.Logger;
 
->>>>>>> 1e34e642
+import us.freeandfair.corla.crypto.PseudoRandomNumberGenerator;
 import us.freeandfair.corla.json.CVRToAuditResponse;
 import us.freeandfair.corla.model.BallotManifestInfo;
 import us.freeandfair.corla.model.CastVoteRecord;
@@ -37,7 +33,6 @@
   private BallotSelection() {
   }
 
-<<<<<<< HEAD
   /**
    * create a random list of numbers and divide them into the appropriate
    * counties
@@ -54,11 +49,11 @@
 
     final List<Integer> globalRands = gen.getRandomNumbers(min_index, max_index);
 
-    Main.LOGGER.info("seed:" + seed);
-    Main.LOGGER.info("globalTotal:" + globalTotal);
-    Main.LOGGER.info("min_index:" + min_index);
-    Main.LOGGER.info("max_index:" + max_index);
-    Main.LOGGER.info("globalRands:" + globalRands.size());
+    LOGGER.info("seed:" + seed);
+    LOGGER.info("globalTotal:" + globalTotal);
+    LOGGER.info("min_index:" + min_index);
+    LOGGER.info("max_index:" + max_index);
+    LOGGER.info("globalRands:" + globalRands.size());
     return contestCVRs(globalRands,
                        contestResult.countyIDs());
   }
@@ -131,10 +126,6 @@
   /**
    * Select CVRs from random numbers through ballot manifest info in
    * "audit sequence order"
-=======
-  /** select CVRs from random numbers through ballot manifest info
-      in "audit sequence order"
->>>>>>> 1e34e642
    **/
   public static List<CastVoteRecord> selectCVRs(final List<Integer> rands,
                                                 final Long countyId) {

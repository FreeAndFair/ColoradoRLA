--- conflicted
+++ resolved
@@ -457,15 +457,9 @@
 % @trace RDPR-6-Jul-2017 Section 25.2.2(D)
 % @explanation On the ninth day after Election Day, the county must
 % finish tabulating all ballots other than provisional ballots and
-<<<<<<< HEAD
 % property owner ballots.
 % These are the results as reported in state ENR, and should match the
 % CVR data exactly.
-=======
-% property owner ballots.  These are the results as reported in state
-% ENR, and should match the CVR data exactly.
-% @todo dmz confirm nealmcb's edits on all tabulation_outcome types
->>>>>>> 26d924fd
   rla_tabulation_outcome: TYPE FROM election_outcomes
 
 %%% Elections are defined across cohorts of voters arranged in any

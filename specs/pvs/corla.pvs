--- conflicted
+++ resolved
@@ -457,15 +457,9 @@
 % @trace RDPR-6-Jul-2017 Section 25.2.2(D)
 % @explanation On the ninth day after Election Day, the county must
 % finish tabulating all ballots other than provisional ballots and
-<<<<<<< HEAD
 % property owner ballots.  These are the results as reported in state
 % ENR, and should match the CVR data exactly.
-=======
-% property owner ballots.
-% These are the results as reported in state ENR, and should match the
-% CVR data exactly.
   rla_tabulation_outcome: TYPE FROM election_outcomes
->>>>>>> a2d27625
 
 %%% Elections are defined across cohorts of voters arranged in any
 %%% number of ways---geographic, political, professional, and more. In
@@ -1646,7 +1640,7 @@
 %%% \end{enumerate}
 
   upload_tabulation_results:
-    [enr_server, cvr_tabulation_outcome -> enr_server]
+    [enr_server, rla_tabulation_outcome -> enr_server]
 
 %%% \subsubsection{Ballot Polling Audit Uploads}
 

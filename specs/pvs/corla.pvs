%%% \title{Formal Specification of the Colorado Risk Limiting Audit (CORLA) tool}
%%% \author{Joseph R. Kiniry and Daniel M. Zimmerman\\with input from\\Neal McBurnett, Stephanie Singer, and Joey Dodds}
%%% \date{July 2017}
%%%
%%% \maketitle
%%%
%%% \section{Introduction}
%%% This document contains a formal specification of the ColoradoRLA
%%% system/tool.  It contains a detailed technical specification of
%%% the system, annotated with prose designed to help readers who are
%%% not expert in formal system specification understand the scope and
%%% interpretations of the elements of the specification. The details
%%% of the specification itself will guide deployment, management,
%%% maintenance, and evolution of the system delivered to the Colorado
%%% Department of State. The prose annotations should help Colorado
%%% Department of State elections domain experts and technical staff
%%% to assess the completeness and correctness of the ColoradoRLA
%%% system/tool.
%%%
%%% This document is written in a literate style using the PVS theorem
%%% prover. Writing system specifications in this fashion is called
%%% (formal) domain engineering and system specification. Our formal
%%% domain model is written in PVS's higher-order logic (HOL). Our
%%% informal domain model is written in the Free \& Fair System
%%% Specification Language, or FAFESSL for short. FAFESSL is a
%%% daughter of Extended BON which was, in turn, a daughter of BON,
%%% the Business Object Notation.
%%%
%%% See our Bibliography project at GitHub,
%%% \url{https://github.com/FreeAndFair/Bibliography}, for more
%%% information.
%%%
%%% \section{Refinement}
%%%
%%% In order to relate PVS to FAFESSL, we must define a refinement
%%% relationship between their two type systems. Informally, that
%%% mapping is described in the following paragraph.
%%%
%%% We map PVS public theories and their contents to FAFESSL
%%% constructs.  The top-level corla theory maps to the FAFESSL system
%%% specification, theories map to clusters, (PVS) types map to
%%% (FAFESSL) types, and functions map to features.  We use special
%%% comments to denote informal specifications which will be extracted
%%% using a shell script into a well-typed FAFESSL informal domain
%%% model specification.
%%%
%%% As mentioned above, we write formal specifications using a
%%% literate style, a la Knuth. Doing so permits us to document our
%%% thinking and the system design, from domain modeling and
%%% engineering all of the way to formal specification and
%%% verification, in a fashion that produces beautifully printed books
%%% and interactive hypertext.
%%%
%%% In order to write literate PVS we use our old friend Adriaan de
%%% Groot's scripts, originally available at Dr. de Groot's
%%% website\footnote{\url{http://www.cs.kun.nl/~adridg/research/PVS-literate.html}}
%%% and archived in our repository in its \texttt{tools} subdirectory
%%% at the top-level.

%%%%%%%%%%%%%%%%%%%%%%%%%%%%%%%%%%%%%%%%%%%%%%%%%%%%%%%%%%%%%%%%%%%%%%%%
%%%%%% Here is a cheat sheet for literate PVS.

%%%%%% Six percent signs (yes, %%%%%%) are meta-comments and are
%%%%%% deleted from the output in all processing modes. We typically
%%%%%% use these comments for the copyright header at the top of the
%%%%%% file and to delineate blocks of PVS code.

%%%%%% Three percent signs (%%%) are output as regular text in the
%%%%%% file mode. The text after the percent signs can contain
%%%%%% arbitrary LaTeX commands, and is output as-is. In block mode,
%%%%%% three percent sign comments are deleted from the output.

%%%%%% One percent sign (%) is output as regular text in block mode
%%%%%% and deleted in file mode.

%%%%%%%%%%%%%%%%%%%%%%%%%%%%%%%%%%%%%%%%%%%%%%%%%%%%%%%%%%%%%%%%%%%%%%%%

%%% Our formal domain model is also annotated with structured comments
%%% in precise natural language using a standard set of annotations.
%%% A shell script will process these annotations and generates a
%%% well-typed informal FAFESSL specification.
%%%
%%% The FAFESSL annotations we use are as follows:
%%% \begin{description}
%%% \item[\@system] the FAFESSL name of the system
%%% \item[\@cluster] the FAFESSL name of a cluster
%%% \item[\@description] a short description of an artifact
%%% \item[\@explanation] the (potentially longer) explanation for an
%%% artifact
%%% \item[\@indexing-CLAUSE] a prefix for any indexing $<$CLAUSE$>$
%%% \end{description}
%%%
%%% These suffixes are commonly used for indexing:
%%% \begin{description}
%%% \item[author] an author of an artifact
%%% \item[organization] an organization responsible for an artifact
%%% \item[keywords] a comma-separated list of keywords
%%% \item[created] the creation date for an artifact
%%% \item[github] the URL for the GitHub project containing an artifact
%%% \end{description}
%%%
%%% \section{System Overview}
%%%
%%% The RLA Tool is being developed by
%%% \href{http://freeandfair.us/}{Free \& Fair} for the
%%% \href{https://www.sos.state.co.us/}{Colorado Department of State}
%%% (CDOS henceforth). The RLA Tool facilitates running a risk
%%% limiting audit across several jurisdictions. In the case of
%%% Colorado, it facilitates running risk limiting audits across all
%%% counties in the state simultaneously.
%%%
%%% \todojrk{Provide a bit more context in the System Overview.}
%%%
%%% \section{Kinds of Concepts}
%%%
%%% There are basically three kinds of concepts, each of which is a
%%% part of speech, that are introduced in any specification:
%%% \begin{itemize}

%%% \item \textbf{Nouns} are formalized by regular (composite)
%%% types. The set of types available in the prelude of PVS is large,
%%% ranging from booleans to real-world concepts like time and
%%% tokenizing leers. Composite types are product types such as tuples
%%% and records.
%%% \item \textbf{Verbs} are formalized by function types. PVS's HOL
%%% supports higher order dependent type declarations, including
%%% higher order function types. Thus, even the most complex verb
%%% forms can be formalized in the model.
%%% \item \textbf{Adjectives and adverbs} are formalized by defining
%%% function types that apply to formalizations of nouns and verbs,
%%% respectively. Often these types are either predicate types (i.e.,
%%% something is true or not), metric types encoded in enumerations or
%%% ordered structures such as numbers (i.e., how heavy something is),
%%% or are enumeration types (i.e., what properties something has, but
%%% with no particular ordering, such as the color of something).
%%% \end{itemize}
%%%
%%% Consequently, in what follows, when we formalize a concept from
%%% some background informal information, we identify all domain
%%% specific nouns, verbs, adjectives, and adverbs in that source
%%% material and capture the meaning of each and every idea relevant
%%% to the system we are defining. This identification and
%%% formalization process is iterative, with the precision of the
%%% formalization generally increasing as we refine the model of the
%%% system and being defining its implementation.
%%%
%%% \section{Refinement from Background Literature to Specification}
%%%
%%% The Colorado \emph{statues} (i.e., the law) pertaining to election
%%% audits is
%%% \href{http://law.justia.com/codes/colorado/2016/title-1/general-primary-recall-and-congressional-vacancy-elections/article-7/part-5/section-1-7-515/}
%%% {Section 1-7-515, of the Colorado Revised Statues}, or C.R.S. for
%%% short. The \emph{rules} (i.e., the interpretation of the statutes
%%% and an explanation for how to realize their goals) pertaining to
%%% such are found in the "Revised Draft of Proposed Rules" whose
%%% latest version is labeled CCR 1505-1 and dated July 6,
%%% 2017. Section 25, Post-Election Audit, of that document is the
%%% salient portion of that document. We will call that particular
%%% version of the document RDPR-6-Jul-2017 for the purpose of
%%% traceability in this specification. We refer to Colorado election
%%% law as "C.R.S.".
%%%
%%% This domain model is based upon these statues, its associated
%%% rules, our contract with CDOS for the RLA Tool or requirements
%%% stipulated in refinement of the contract through written exchanges
%%% with CDOS, and our bibliography of publications about
%%% risk-limiting audits and digital elections. Every concept
%%% introduced herein comes from one of those sources. That full
%%% collection of resources is known as the \emph{background
%%% literature} for the system.
%%%
%%% In general, if a concept is defined, its relationship to those
%%% non-technical artifacts (statue, rules, contract, etc.) is
%%% captured using a traceability annotation of the form
%%% \begin{center}
%%% \begin{alltt}
%%% @trace <SOURCE ARTIFACT> Discussion of traceability relationship.
%%% \end{alltt}
%%% \end{center}
%%%
%%% If a concept is introduced and it has no explicitly annotated
%%% traceability relation, then the reason for its introduce should be
%%% spelled out in the discussion of that concept in the same section.
%%%
%%% As discussed above, the set of all concepts defined and relevant
%%% to the system is the systems's domain model. The short definition
%%% of each and every concept is part of what constitutes the
%%% \emph{glossary} of this system. There may be other terms in the
%%% glossary introduced because they relate to, or are mentioned in,
%%% the background literature but need not be formalized to specify
%%% the RLA Tool's behavior.
%%%
%%% At the moment, our glossary is a hand-written Appendix on the RLA
%%% Tool Book, found in the \texttt{docs} directory of the project
%%% repository. Before the final system delivery, that book will be
%%% integrated with this formal specification and the glossary
%%% concepts that come from this formal specification will be
%%% automatically generated out of this specification. By integrating
%%% the artifacts in this fashion we more easily guarantee precision,
%%% correctness, completeness, and traceability of our specification,
%%% both formal and informal.
%%%
%%% \section{Refinement from Specification to Implementation}
%%%
%%% In order to turn a specification like this one into an
%%% implementation we must take the following steps.
%%% \begin{enumerate}

%%% \item We must decide how each type is going to be concretized into
%%% the implementation the system. Generally, modules in the
%%% formalization refine into comparable modules in the
%%% implementation. For example, a cluster of ideas that must be
%%% persisted and all relate to each other often turn into a database
%%% table or an object graph. Simpler concepts often map directly to
%%% built-in primitive and library types. Function types,
%%% unsurprisingly, turn into procedures, functions, or methods.
%%%
%%% \item We must ensure that all properties about types mandated by
%%% the specification are realized in the implementation. We use
%%% axiomatic definitions to encode types and their constraints,
%%% usually via dependent types and sometimes via literal axioms in
%%% the formal specification.
%%%
%%% A simple example will provide an example of both of these steps.
%%% The concept of risk limit is that it is a percentage. Thus, it is
%%% a number between 0 and 100. It is a modeling decision how to
%%% represent such, but given the client has not mandated that risk
%%% limits must not be fractional percentages, such as 1.25%, we must
%%% choose to use a real number to formalize the idea of risk
%%% limits. Thus, we encode the concept of risk limit as the 
%%% type
%%% \begin{center}
%%% \begin{alltt}
%%% risk_limit: TYPE = {n : nonneg_real | n <= 100}
%%% \end{alltt}
%%% \end{center}
%%% which means ``the concept of risk limit is equivalent to the set
%%% of all non-negative real numbers whose value is no greater than
%%% 100''.
%%%
%%% \item We must ensure that all properties about the system and its
%%% components are realized by the system. System properties are
%%% specified using theorems.
%%%
%%% Each theorem is refined in the system to assurance artifacts. One
%%% form of assurance is testing. Runtime verification---in the form
%%% of runtime assertion checking, automatically generated tests, or
%%% hand-written tests---can check sets of cases of each
%%% theorem. Formal verification---in the form of automatic static
%%% analysis or interactive theorem proving---can check properties
%%% wholesale in the system, ensuring that properties hold for all
%%% possible inputs in all possible environments.
%%% \end{enumerate}

%%%%%% Literate PVS comments +BEGIN and +END denote blocks. A block
%%%%%% named "foo" is written to a LaTeX file "foo.tex".

%%%%%%%%%%%%%%%%%%%%%%%%%%%%%%%%%%%%%%%%%%%%%%%%%%%%%%%%%%%%%%%%%%%%%%%%

% Traceability and process features and annotations.

%%% \todojrk{Add annotation functions coupled to milestones.}

fafessl: THEORY
BEGIN
  TBD: bool = TRUE
%  first_release: []
%  second_release: []
%  third_release: []
%  final_release: []
%  someday: []
END fafessl

%%%%%%%%%%%%%%%%%%%%%%%%%%%%%%%%%%%%%%%%%%%%%%%%%%%%%%%%%%%%%%%%%%%%%%%%

%+BEGIN background

%%% \section{Background Model Elements}
%%% \label{sec:Background_Model_Elements}
%%%
%%% It is necessary to summarize a number of background concepts from
%%% computer science in order to formalize the RLA Tool.
%%
%%% The RLA Tool is a client-server system. The server is implemented
%%% in Java and runs on servers hosted by CDOS. The client is
%%% implemented in TypeScript and JavaScript and runs in modern web
%%% browsers.
%%%
%%% As we are hosting the RLA Tool in CDOS's system, they are
%%% providing the hosting servers, network, and a number of services
%%% in support of the tools deployment and management.
%%%
%%% A database is used to store all of the data relevant to
%%% audits. Databases contain tables that describe the information
%%% they contain. We need not formalize database elements in any more
%%% detail than what follows.

database: THEORY
BEGIN
  database_table: TYPE
  data: TYPE
  database: TYPE = setof[database_table]
% @description Write this data to that table in that database!
  write: [database, database_table, data -> database]
% @description What is the data in that table of that database?
  read: [database, database_table -> data]
END database

%%% We also need to be able to talk about some pretty simple ideas
%%% from information systems.  For example, many files in election
%%% systems are syntactically just lists of comma-separated
%%% values. Email is used for communication between officials and
%%% with the public. Files are used to store information in a
%%% persistent fashion. Consequently, we introduce a few types for
%%% these ideas.
% @review How are emails (for SoS admin, for County Audit Admins,
% presumably, and for whom else?) put into the system? Is this a
% standard part of the authentication process?

information_systems: THEORY
BEGIN
% @description A list of values of arbitrary types and syntax,
% separated by commas.
  comma_separated_value: TYPE
% The csv type is an example of how to introduce a type synonym
% in PVS.
  csv: TYPE = comma_separated_value
  email: TYPE
  email_address: TYPE
  file: TYPE
  network: TYPE
  web_browser: TYPE
  browser: TYPE = web_browser
  javascript_code: TYPE
END information_systems

%%% Several kinds of servers are necessary to deploy this system.  At
%%% the minimum, two of each of a web server, an application server, a
%%% time (NTP) server, a firewall, and a database server are
%%% necessary. Two servers of each class are required for redundancy
%%% to fulfill availability requirements. Preferably redundant servers
%%% would be hosted in separate facilities, with separate and
%%% independent power systems and networks.
%%%
%%% An Election Night Reporting (ENR) server is mentioned repeatedly
%%% in the RDPR-6-Jul-2017, so we model it here.

% @relation web_server inherit server
% @relation application_server inherit server
% @relation time_server inherit server
% @relation firewall inherit server
% @relation database_server inherit server
% @relation enr_server inherit server
server: DATATYPE
  WITH SUBTYPES web_server,
                application_server,
                time_server,
                firewall,
                database_server,
                enr_server
BEGIN
  IMPORTING database,
            elections,
            information_systems

  web_server?: make_web_server: web_server
  application_server?: make_application_server: application_server
  time_server?: make_time_server: time_server
  firewall?: make_filewall: firewall
  database_server?(databases: set[database]):
    make_database_server: database_server
  enr_server?: make_enr_server: enr_server
END server

%%% Over time, as we need to introduce more background concepts, we
%%% will add them to this theory.

%+END background

%%%%%%%%%%%%%%%%%%%%%%%%%%%%%%%%%%%%%%%%%%%%%%%%%%%%%%%%%%%%%%%%%%%%%%%%

%+BEGIN elections

%%% \section{Elections}

%%% A number of general elections concepts are necessary to specify
%%% the RLA Tool. Some are generic to all elections, and others are
%%% specific to Colorado.

elections: THEORY
BEGIN
%%% Voters are the most important concept in elections, as they are
%%% who elections are for, and who make the choices that determine the
%%% outcome of legitimate elections.
%%%
%%% Voters have first and lastnames and a political party affiliation.
  person: TYPE =
    [# firstname: string, lastname: string #]
  political_party: TYPE = string
  voter: TYPE = %FROM person
    [# firstname: string,
       lastname: string,
       party_affiliation: political_party #]
  elector: TYPE = voter
%%% Some voters are UOCAVA voters. What follows is one way to
%%% formalize such, simply stating that the type
%%% \texttt{uocava\_voter} is a predicate on the type
%%% voter. Consequently, all voters are either UOCAVA or not.
  uocava_voter: pred[voter]

%%% Candidates run for office to represent voters. A person can be a
%%% voter, a candidate, both, or neither.
  candidate: TYPE FROM person

%%% Elections focus on contests, each of which represents a set of
%%% choices that voters can make. Making a legal choice ranges
%%% enormously across the Earth, from marking a vote for a candidate
%%% by filling in a single bubble to enumerating a total order on all
%%% choices in a contest. Across the state, each contest has a
%%% unique name.
%%% \todojrk{Need to break the cycle between the contest type and
%%% the ballots theory.}
  contest: TYPE =
    [# name: string, description: string #] % , choices: choice #]

% @trace RDPR-6-Jul-2017 Section 25.1.2
% @description A contest selected by the Secretary of State for a
% risk-limiting audit.
  audited_contest: TYPE FROM contest
  opportunistic_contest: TYPE FROM contest
  full_hand_count_contest: TYPE FROM contest
% @todo Contest name uniqueness.

%%% \todojrk{These types will be refined when we review the
%%% information provided by CDOS on 20 July 2017 about Dominion's file
%%% formats.}
  contest_outcome: TYPE
  election_outcomes: TYPE = set[contest_outcome]
  wrong_outcome: TYPE FROM election_outcomes

%%% Tabulation results are calculated from the CVRs by the RLA tool.
%%% These outcomes and margins are used to drive the RLA algorithms.
%%% These outcomes should be checked against the
%%% \texttt{reported\_tabulation\_outcome}, and should match since
%%% they were generated at the same time.

% @description tabulation outcome (winners and margins) calculated
% from the CVRs. Should match the rla_tablulation_outcome.
% @trace RDPR-6-Jul-2017 Section 25.2.2(D)(3)
% @explanation Immediately after completing the RLA tabulation ... the
% county must also generate and preserve a CVR export.
  cvr_tabulation_outcome: TYPE FROM election_outcomes

% @trace RDPR-6-Jul-2017 Section 25.1.5
% @description The presumed winning and losing candidates or voting
% choices of a ballot contest as reflected in preliminary results.
<<<<<<< HEAD
%%% \todojrk{Revise this definition.}
  reported_tabulation_outcome: TYPE FROM election_outcomes

=======
>>>>>>> 2158f739
% @trace RDPR-6-Jul-2017 Section 25.2.2(D)
% @explanation On the ninth day after Election Day, the county must
% finish tabulating all ballots other than provisional ballots and
% property owner ballots.  These are the results as reported in state
% ENR, and should match the CVR data exactly.
<<<<<<< HEAD
=======
  rla_tabulation_outcome: TYPE FROM election_outcomes
>>>>>>> 2158f739

%%% Elections are defined across cohorts of voters arranged in any
%%% number of ways---geographic, political, professional, and more. In
%%% Colorado, elections are organized across counties and the entire
%%% state. Each county has a name and a county number, both of which
%%% are unique across the state.

  county_id: TYPE = nat
  county_name: TYPE = string
  county: TYPE =
    [# name: county_name, id: county_id #]
  state: TYPE = set[county]
  nation: TYPE = set[state]
  organization: TYPE

  s: VAR state
  c1, c2: VAR county

  county_names_unique: AXIOM
  (FORALL s, c1, c2:
    member(c1, s) AND member(c2, s) AND
      c1`name = c2`name
    IMPLIES c1 = c2)
  county_numbers_unique: AXIOM
  (FORALL s, c1, c2:
    member(c1, s) AND member(c2, s) AND
      c1`id = c2`id
    IMPLIES c1 = c2)

  election_canvass: TYPE
% @trace RDPR-6-Jul-2017 Section 25.1.1
% @description The page or pages of the Secretary of State's website
% devoted to risk-limiting audits.
  audit_center: TYPE
  ballot: TYPE % = [election, set[contest], ballot_id]
END elections

%%% Elections come in many forms: public and private elections;
%%% national and local elections; etc. This RLA Tool focuses on state
%%% elections in Colorado, which we model as a set of county elections.
%%%
%%% Note that county elections are actually \emph{multi}-county
%%% elections, where the typical case is that the set of counties is a
%%% singleton. In other words, in the general case, contests are
%%% multi-county contests, which can have the same contest name in
%%% multiple counties, and county elections gather votes for
%%% contests from a single county.

% @relation county_election inherit election
election: DATATYPE
  WITH SUBTYPES county_election
BEGIN
  IMPORTING elections

  is_county_election?(name: string,
                      date: string,
                      counties: set[county],
                      contests: set[contest]):
    make_county_election: county_election
END election

%+END elections

%%%%%%%%%%%%%%%%%%%%%%%%%%%%%%%%%%%%%%%%%%%%%%%%%%%%%%%%%%%%%%%%%%%%%%%%

%+BEGIN ballots

%%% \section{Ballots}

%%% The second basic concept of elections that we need to specify is
%%% the ballot. Ballots are the means by which voters indicate their
%%% preferences for candidates in contests and choices in ballot
%%% questions.
%%%
%%% Ballots are stored by one of several possible means. Some ballot
%%% storage containers are secure, others are not. Some facilitate an
%%% easy means by which to find a particular ballots, others do not.

% @relation box inherit storage_container
% @relation bin inherit storage_container
% @relation ballot_box inherit storage_container
storage_container: DATATYPE
  WITH SUBTYPES box,
                bin,
                ballot_box
BEGIN
  IMPORTING elections

  box?(ballots:list[ballot]): make_box: box
  bin?(ballots:list[ballot]): make_bin: bin
  ballot_box?(ballots:list[ballot]): make_ballot_box: ballot_box

% @todo add "secure: pred[ballot_storage]"

END storage_container

elections_equipment: THEORY
BEGIN
  IMPORTING storage_container

  voting_system: TYPE
  dominion_voting_system: TYPE FROM voting_system
  
  scanner_id: TYPE = string
  scanner: TYPE =
    [# name: string, model: string, id: scanner_id #]
% @todo Each scanner has a unique id number.
  vvpat: TYPE
  verified?: TYPE = pred[storage_container]

%%% Voting system's logs are precisely defined in federal
%%% standards. Those standards are known as the ``Voluntary Voting
%%% System Guidlines'', or VVSG for short.
%  voluntary_voting_system_guidelines_log: TYPE
%  vvsg_log: TYPE = voluntary_voting_system_guidelines_log
END elections_equipment

ballots: THEORY
BEGIN
  IMPORTING elections,
            elections_equipment,
            storage_container

%%% Several of our concepts are simply numbers or strings. For example,
%%% ballot identifiers (ids) and batch sizes are just
%%% natural numbers (integers starting from zero).  Batch ids are
%%% strings.

  ballot_id: TYPE = nat
  batch_id: TYPE = string
  batch_size: TYPE = nat

%%% Ballots are marked by voters or ballot marking devices.  A ballot
%%% mark is any kind of mark made on a ballot that is not found on a
%%% blank ballot. A voter\_marking is any mark made by a voter. An
%%% ambiguous mark is a mark for which there is ambiguity in its
%%% interpretation (voter or machine). A stray mark is a mark that is
%%% outside of the legitimate regions of a ballot, such as hesitation
%%% marks outside of the mark regions for a contest or marks made by
%%% coffee spilled on a paper ballot.

  ballot_mark: TYPE
  voter_marking: TYPE FROM ballot_mark
  ambiguous_mark: TYPE FROM ballot_mark
  stray_mark: TYPE FROM ballot_mark

%%% Ballots come in several varieties.  All ballots are represented in
%%% a digital fashion (a scan, PDF, etc.), or are paper ballots, or
%%% both. Ballots are also classified based upon where they originate,
%%% such as delivery via mail, UOCAVA ballots, early ballots,
%%% etc. Ballots are also either tabulated or not. Note that none of
%%% these categories of ballots are mutually exclusive.

% @description The legally recognized means by which a voter can
% express his or her choices in one or more contests in an election.
  digital_ballot: TYPE FROM ballot
  paper_ballot: TYPE FROM ballot
  mail_ballot: TYPE FROM ballot
  uocava_ballot: TYPE FROM ballot
  early_ballot: TYPE FROM ballot
  tabulated_ballot: TYPE FROM ballot
  provisional_ballot: TYPE FROM ballot
  property_owner_ballot: TYPE FROM ballot
  original_ballot: TYPE FROM ballot
  duplicated_ballot: TYPE FROM ballot
  non_voter_verifiable_ballot: TYPE FROM ballot
  voter_verifiable_ballot: TYPE FROM ballot
  phantom_ballot: TYPE FROM ballot

%%% Ballots can be in various stages of processing, as implicitly
%%% mentioned in the C.R.S.
  verified_accepted?: pred[mail_ballot]

%%% Each ballot has a single ballot style, which indicates (at least)
%%% the contests that are listed on that ballot. Ballot styles are
%%% usually encoded as natural numbers.

% @description The concrete presentation of a ballot configuration.
  ballot_style: TYPE = nat
  ballot_style?: [ballot -> ballot_style]

% @description A decision to be made, either the selection of one or
% more candidates for an office or the choice of a course of action.
%%% \todojrk{Need to clarify choices vs options vs votes.}
%%% \todojrk{Need to add model information for write-in votes.}
  ballot_contest: TYPE = contest
  option: TYPE = string
  choice: TYPE = set[option]

% @description A batch is a set of ballots.
  batch: TYPE = set[ballot]

%%% The county must secure and maintain in sealed ballot containers
%%% all tabulated ballots in the batches and order they are
%%% scanned. The county must maintain and document uninterrupted
%%% chain-of-custody for each ballot storage container.

%%% Sometimes ballots are processed, either manually or by machines,
%%% in such a way that an imprint is made on each ballot processed. By
%%% hand, a stamp and signature is sometimes used, e.g. Another
%%% example is that a scanner might automatically print a new ballot
%%% identifer on the corner of each ballot scanned. We call such a
%%% ballot an imprinted ballot.
  imprinted_ballot: TYPE FROM ballot
  ballot_certification: TYPE

% @description The number of winners in a contest. This is 1 for
% plurality contests, and more than 1 for plurality block voting
% contests.
  number_elected: TYPE = posnat

% @trace https://github.com/usnistgov/CastVoteRecords
% @description The maximum number of choices per ballot allowed for a
% contest. This is 1 for plurality contests, number_elected for plurality
% block voting, and the number of candidates for approval voting.
  votes_allowed: TYPE = posnat

END ballots

%%% \subsection{Ballot Manifests}

% @trace RDPR-6-Jul-2017 Section 25.2.2(C)

%%% While tabulating ballots, the county must maintain an accurate
%%% ballot manifest in a form approved by the Secretary of State. At a
%%% minimum, the ballot manifest must uniquely identify for each
%%% tabulated ballot the scanner on which the ballot is scanned, the
%%% ballot batch of which the ballot is a part, the number of ballots
%%% in the batch, and the storage container in which the ballot batch
%%% is stored after tabulation.

ballot_manifests: THEORY
BEGIN
  IMPORTING ballots,
            elections_equipment,
            information_systems

%%% \todojrk{Should this information also include what kind of
%%% ballot each ballot is?  I.e., re-marked, phantom, etc.?}
%%% \todojrk{These types will be refined when we review the
%%% information provided by CDOS on 20 July 2017 about Dominion's file
%%% formats.}
  ballot_manifest_info: TYPE =
    [county_id,
     scanner_id,
     batch_id,
     batch_size,
     storage_container]
%%% \todojrk{Ballot position number is still not explicitly
%%% specified.}
  ballot_manifest: TYPE = list[ballot_manifest_info]
  verified?: pred[ballot_manifest]
  ballot_manifest_file: TYPE FROM file
  export_ballot_manifest: [voting_system -> ballot_manifest_file]

END ballot_manifests

%%% The interpretation of the meaning of a voter's choice in a single
%%% ballot contest is either a legal vote, an overvote, or an
%%% undervote.

% @relation well_formed_vote inherit vote
% @relation overvote inherit vote
% @relation undervote inherit vote
vote: DATATYPE
  WITH SUBTYPES well_formed_vote,
                overvote,
                undervote
BEGIN
  IMPORTING ballots

% @description A legal selection of zero or more choices in a ballot
% contest.
  well_formed_vote?(choices:set[choice]):
    make_well_formed_vote: well_formed_vote
% @description A (typically deemed improper) selection of too many
% choices in a ballot contest.
  overvote?(choices:set[choice]): make_overvote: overvote
% @description A (sometimes deemed improper) selection of too few
% choices in a ballot contest.
  undervote?(choices:set[choice]): make_undervote: undervote
% @todo nealmcb Should we define undervote specifically as 0 votes?
% Note that https://github.com/usnistgov/ElectionResultsReporting/ defines
% it as "Undervote: Occurs when the voter does not select a candidate in
% a 1-of-M contest or selects fewer than N candidates in an N-of-M contest."
%%% \todojrk{Should we model a blank vote separately from an
%%% undervote?  Or do they simply use the term blank vote to denote an
%%% undervote?}
% @trace CDOS Audit Board Utility Mock-up 21 July 2017
END vote

ballot_interpretation: THEORY
BEGIN
  IMPORTING ballots,
            vote

% @description A CVR is a cast vote record denoting the interpretation
% of a set of votes for a specific election and a single voter.
  cast_vote_record: TYPE = set[set[choice]]

END ballot_interpretation

ballots_collections: THEORY
BEGIN
  IMPORTING ballots

%%% Ballots are often ordered, such as after they are hand or machine
%%% sorted, when they are kept in storage that maintains order, or an
%%% order is induced upon them by a random shuffle.
  ballot_order: TYPE = sequence[ballot]

%%% Sometimes, but not always, a total order is induced by ballot ids.
% @todo Introduce something like
% < (b1: ballot, b2: ballot): bool
% ballot_ids_unique_and_induce_order: POSTULATE strict_total_order?(<)

END ballots_collections

%+END ballots

%%%%%%%%%%%%%%%%%%%%%%%%%%%%%%%%%%%%%%%%%%%%%%%%%%%%%%%%%%%%%%%%%%%%%%%%

%+BEGIN ifr

%%% \section{Instructions, Forms, and Reports}

%%% Elections have all kinds of different published instructions,
%%% forms, and reports. We enumerate a few here that are specific to
%%% Colorado, and the RLA Tool in particular.

instructions_forms_reports: THEORY
BEGIN
  IMPORTING audits,
            ballot_manifests,
            election,
            information_systems

  report: TYPE = [# name: string #]
% @review CDOS The contents of this report are underspecified at the
% moment. See submit_audit_investigation_report below for more
% information.
  audit_investigation_report: TYPE =
    [# name: string, investigation_report: string #]
  empty_audit_investigation_report: audit_investigation_report

% @review CDOS The contents of this report are underspecified at the
% moment. See submit_audit_report and sign_intermediate_audit_report
% below for more information.
% @trace Per email from Jerome Lovato at CDOS on 19 July 2017: The
% Audit Board and county admin will sign off on each round until the
% audit completed.
  audit_report: TYPE =
    [# name: string,
       election: election,
       audit_board: audit_board,
       county_administrator: county_administrator #]

% @trace RDPR-6-Jul-2017 Section 25.2.2(D)(1)
% @description This report shows the total number of overvotes,
% undervotes, blank-voted contests, and valid write-in votes for (an
% election? | a contest?).
% @review CDOS Need clarity on the specification of a Dominion summary
% report.
  summary_results_report: TYPE =
    [overvotes: nat, undervotes: nat,
     blank_voted_contests: nat, valid_write_in_votes: nat]

% @trace RDPR-6-Jul-2017 Section 25.2.2(D)(2)
% @description A file suitable for uploading to the Secretary of
% State's election night reporting system.
% @review CDOS Double-check that we are not responsible for this
% feature, as it mentions the election night reporting systems, about
% which we know nothing.
  results_file: TYPE FROM file

  form: TYPE
  sos_audit_form: TYPE

  instructions: TYPE
  ballot_instructions: TYPE FROM instructions
  sos_voter_intent_guide: TYPE FROM instructions

% @trace Per email from Jerome Lovato at CDOS on 19 July 2017: The
% tool must also provide a printable list of ballots for each round.
  ballots_under_audit_instructions: TYPE =
    [ sequence[ballot], sequence[ballot_style],
      sequence[ballot_manifest_info] ]

END instructions_forms_reports

%+END ifr

%%%%%%%%%%%%%%%%%%%%%%%%%%%%%%%%%%%%%%%%%%%%%%%%%%%%%%%%%%%%%%%%%%%%%%%%

%+BEGIN roles

%%% \section{Roles}

%%% Within the RLA Tool, a person involved with the system can have a
%%% number of roles. Some of these roles are mutually exclusive for
%%% legal reasons.

roles: THEORY
BEGIN
  IMPORTING elections,
            fafessl

  audit_board_member: TYPE FROM person
  canvas_board: TYPE = set[person]

  colorado_department_of_state: TYPE
  cdos: TYPE = colorado_department_of_state

  sos: TYPE FROM person
  state?: [sos -> state]

  county_clerk: TYPE FROM person
  county?: [county_clerk -> county]
% @review CDOS If names of audit board members are to be visible
% on the public website, are they published directly by the
% County Audit Admins? If not, to whom do the County
% Admins submit the names, and by whom are the names published
% to the public website? What happens if a County
% fails to submit names?

% @review CDOS Roles that are currently under-defined and need
% clarity. In particular, are there any lurking restrictions in roles
% such that a person cannot have two kinds of roles
% simultaneously. E.g., can a candidate be an audit board of their own
% election? Can an county administrator be a candidate? Can the SOS be
% an audit board member? Etc.
  administrator: TYPE FROM person
  audit_supervisor: TYPE FROM person
% @contraint CDOS states that they want to start with at least one
% designated official per county, but must have the ability to create
% credentials for additional users.
% @trace email from Jerome Lovato on 12 July 2017
  county_administrator: TYPE FROM administrator
  state_administrator: TYPE FROM administrator

% @review CDOS Who bootstraps authentication? Who has the right to
% identify people who should have credentials and generate and issue
% those credentials? How do they (singular or plural) authenticate to
% the system. We'll put in place a bootstrapping role for the moment,
% the system administrator.

% @review CDOS while members of the audit board might not be
% authenticated users of the RLA tool, they do "sign off" on the audit
% they performed.  Do they also "sign in" before audit starts?

% @review CDOS what happens if the Audit Board cannot find
% the ballot expected by the RLA tool?

  system_administrator: TYPE FROM administrator

% @trace Per email from Jerome Lovato at CDOS on 19 July 2017: A
% candidate cannot be an administrator.
  candidates_cannot_be_administrators: AXIOM TBD

END roles

canvas_boards: THEORY
BEGIN
  IMPORTING election,
            roles

  canvas_board?: [election -> canvas_board]
END canvas_boards

%+END roles

%%%%%%%%%%%%%%%%%%%%%%%%%%%%%%%%%%%%%%%%%%%%%%%%%%%%%%%%%%%%%%%%%%%%%%%%%%%%%%%%

%%% \section{Cryptography}

%%% We will add additional cryptographic primitives here as required.

cryptography: THEORY
BEGIN
  digest: TYPE = bvec[256]
  sha256: [size: nat, bvec[size] -> digest]
END cryptography

%%% \subsection{Randomness}

%%% High quality randomness is key to the legitimacy of any
%%% risk-limiting audit.

randomness: THEORY
BEGIN
  unit: TYPE

% @trace RDPR-6-Jul-2017 Section 25.2.2(H)

%%% \subsubsection{Random Seed}

%%% As stated in RDPR-6-Jul-2017 Section 25.2.2(K):
%%% \begin{quotation}
%%% The Secretary of State will convene a public meeting on the tenth
%%% day after election day to establish a random seed for use with the
%%% Secretary of State's RLA tool's pseudo-random number generator
%%% based on Philip Stark's online tool, \emph{Pseudo-random Number
%%% Generator using SHA-256}. This material is incorporated by
%%% reference in the election rules and does not include later
%%% amendments or editions. The following material incorporated by
%%% reference is posted on the Secretary of State website and
%%% available for review by the public during regular business hours
%%% at the colorado secretary of state's office: pseudo-random number
%%% generator using SHA-256 available at
%%% \url{https://www.stat.berkeley.edu/~stark/java/html/sha256rand.htm}. The
%%% Secretary of State will give public notice of the meeting at least
%%% seven calendar days in advance. The seed is a number consisting of
%%% at least 20 digits, and each digit will be selected in order by
%%% sequential rolls of a 10-sided die. The Secretary of State will
%%% randomly select members of the public who attend the meeting to
%%% take turns rolling the die, and designate one or more staff
%%% members to take turns rolling the die in the event that no members
%%% of the public attend the meeting. The Secretary of State will
%%% publish the seed on the audit center immediately after it is
%%% established.
%%% \end{quotation}
  seed: TYPE = {n: nat | 9999999999999999999 < n}
  rng: TYPE = [unit -> nat]
  seeded_prng: TYPE = [seed -> rng]
END randomness

%%%%%%%%%%%%%%%%%%%%%%%%%%%%%%%%%%%%%%%%%%%%%%%%%%%%%%%%%%%%%%%%%%%%%%%%%%%%%%%%

%+BEGIN audits

%%% \section{Audits}

%%% Election audits come in many forms. The two main kinds of audits
%%% we focus on in this system are ballot polling audits and
%%% comparison audits, both of which are risk-limiting audits.

audits: THEORY
BEGIN
  IMPORTING roles

  audit: TYPE

%%% Audits are run by audit boards, whose members come from various
%%% constituancies and have various roles. Deciding who is on an audit
%%% board is also usually a matter of law, policy, and history.

% @review CDOS Must audit boards have a minimum number of members?
% A maximum?
% @trace Per email from Jerome Lovato at CDOS on 19 July 2017: The
% audit board has exactly two members.
  audit_board: TYPE = set[audit_board_member]
  audit_board_size: AXIOM TBD
  audit_board_members_political_parties_disjoint: AXIOM TBD

%%% These two terms are used but underdefined at this time.  When the
%%% C.R.S. or CO law is further refined to explain audit
%%% investigations (i.e., the process by which a mismatch between the
%%% human adjudication and the machine interpretation is resolved),
%%% then we will have clarity on the notions of ``audit
%%% investigation'' and ``audit progress''.
  audit_investigation: TYPE
  audit_progress: TYPE

%%% The count of the total number of ballots to audit varies across
%%% audit types. For example, historically in Colorado random audits
%%% must audit 500 ballots or 5\% of all ballots, whichever is
%%% smaller.
  ballots_to_audit: TYPE = nat

%%% We list various other terms relating to audits here. They will be
%%% defined and refined in later versions of the domain model.
  contest_margin: TYPE = nat
  margin: TYPE = real

  digital_ballot_adjudication: TYPE
  manual_ballot_adjudication: TYPE

% @trace struck from RDPR-6-Jul-2017 old Section 25.1.5

% @description The smallest reported margin in votes between the
% reported contest winner with the least votes in the contest, and the
% reported contest loser with the most votes in the contest, divided
% by the number of ballots counted in that contest.

% @example For example, if the voting system tabulated 10,000 ballots
% in an audited contest, and the reported winning candidate with the
% fewest votes received 4,000 votes, and the reported losing candidate
% with the most votes received 3,500 votes, the diluted margin of the
% contest is 5% [(4,000 – 3,500) / 10,000]
  diluted_margin: TYPE FROM margin

% @trace struck from RDPR-6-Jul-2017 old Section 25.1.6

% @description A circumstance in which the audit board's
% interpretation of ballot markings reveals that the winner with the
% fewest votes had a smaller margin than in the voting system's
% interpretation of the same markings as reflected in the CVR.

% @example For example, IF the CVR reflects an undervote in the
% audited contest, and the audit board's interpretation of the
% corresponding paper ballot reflects a vote for the loser with the
% most votes in that contest, the CVR contains a one-vote
% overstatement. if the CVR reflects a vote for the winner with the
% fewest votes, and the audit board's interpretation of the paper
% ballot reflects a vote for the loser with the most votes, the
% preliminary results contain a two-vote overstatement.
  margin_overstatement: TYPE = nat

% @trace struck from RDPR-6-Jul-2017 old Section 25.1.7

% @description A circumstance in which the audit board's
% interpretation of ballot markings reveals that the contest winner
% with the fewest votes had a larger margin than the voting system's
% interpretation of the same markings as reflected in the CVR.

% @example For example, IF the CVR reflects an undervote in the
% audited contest, and the audit board's interpretation of the
% corresponding paper ballot reflects a vote for the winner with the
% fewest votes in that contest, the CVR contains a one-vote
% understatement. If the CVR reflects a vote for the loser with the
% most votes, and the audit board's interpretation of the paper ballot
% reflects a vote for the winner with the fewest votes, the CVR
% contains a two-vote understatement.
  margin_understatement: TYPE = nat

  random_audit: TYPE
END audits

%%%%%%%%%%%%%%%%%%%%%%%%%%%%%%%%%%%%%%%%%%%%%%%%%%%%%%%%%%%%%%%%%%%%%%%%

%%% \section{RLAs}

%%% Audits ideally come after all the votes are tabulated, canvassed
%%% and reconciled. In Colorado, however, since the certification
%%% deadline comes shortly after the last date for voters to cure
%%% signature verification problems, etc., there is not always enough
%%% time to do them sequentially.  An updated vote count may be
%%% released at the end of the tabulation and canvass, and the risk
%%% limit of the audit needs to apply to the updated outcome.
%%%
%%% Given these constraints, it is generally best to audit
%%% conservatively.  For example, we could assume that any
%%% late-tabulation ballots are cast for the losers.  As discussed in
%%% [BanuelosEtAl12], counties should add a batch of phantom ballots
%%% to the manifest, one for each possible late-tabulation ballot.
%%% Another possibility, if it turns out that not enough phantom
%%% ballots were added, would be to use more flexible Bayes audit
%%% techniques to do a followup audit after the late-tabulation
%%% ballots and tabulations are available; however, that capability is
%%% not implemented at this time.

rlas: THEORY
BEGIN
  IMPORTING elections

%%% First, we'll formalize the general idea of a risk limit from the
%%% scientific literature.
  risk_limit: TYPE = {n : nonneg_real | n <= 100}

% @trace RDPR-6-Jul-2017 Section 25.1.6
% @description The largest statistical probability that an incorrect
% reported tabulation outcome is not detected and corrected in a
% risk-limiting audit.

%%% Next, we'll formalize what is stated in the current draft rules.
% @trace RDPR-6-Jul-2017 Section 25.2.2(A)
  RDPR_risk_limit: TYPE = {n : nonneg_real | n <= 5}

%%% Finally, according to the current draft rules, the Secretary of
%%% State has an ``escape clause'', and one thing that they can choose
%%% to do is set any kind of risk limit they like.
  RDPR_escape_clause_risk_limit: TYPE = {n : nonneg_real | n <= 100}

% @trace RDPR-6-Jul-2017 Section 25.1.7
% @description A post-election audit of votes on paper ballots and
% VVPAT records, conducted in accordance with Section 1-7-515, C.R.S.,
% and Rule 25.2, which has a pre-specified minimum chance of requiring
% a full hand count if the outcome of a full hand count would differ
% from the reported tabulation outcome.
  risk_limiting_audit: TYPE
  RLA: TYPE = risk_limiting_audit

% @trace RDPR-6-Jul-2017 Section 25.1.3
% @description A type of risk-limiting audit in which the audit board
% examines and reports to the Secretary of State voter markings on
% randomly selected ballots seeking strong evidence that the reported
% tabulation outcome is correct.
  ballot_polling_audit: TYPE FROM risk_limiting_audit

% @trace RDPR-6-Jul-2017 Section 25.1.4
% @description A type of risk-limiting audit in which the audit board
% examines and reports to the secretary of state voter markings on
% randomly selected ballots, and then compared compares them to the
% voting system's tabulation as reflected in the corresponding cast
% vote records.
  comparison_audit: TYPE FROM risk_limiting_audit

%%% These are some terms of the art that we will more carefully
%%% define as the model is refined.
  discrepency: TYPE
  random: TYPE
  sample_size: TYPE = nat

% @trace RDPR-6-Jul-2017 Section 25.1.2
% @description The audited contest determines the number of ballots
% that must be examined and verified during the RLA.
  number_of_ballots_to_audit: [audited_contest -> nat]

%%% \todojrk{Still need to model core RLA algorithm(s).}
END rlas

%+END audits

%%%%%%%%%%%%%%%%%%%%%%%%%%%%%%%%%%%%%%%%%%%%%%%%%%%%%%%%%%%%%%%%%%%%%%%%

%+BEGIN cvrs

%%% \section{Cast Vote Records}

%%% Cast vote records, also known as CVRs, are the digital
%%% interpretations of paper ballot records by a computer. They
%%% frequently, but not always, contain an interpretation of all voter
%%% choicdes in all contests on a ballot. CVRs are sometimes
%%% syntactically written as comma-separated values, and other times
%%% in plain English. Some CVRs use a election-specific encoding
%%% scheme to represent choices (e.g., a '1' means "John Doe"); others
%%% use plain English.
%%%
%%% CDOS requirements mandate that CVRs are exported and uploaded to
%%% the RLA back-end as CSV files by county officials using their
%%% voting systems and the RLA Tool, respectively.

%%% \todojrk{For a given election, there must be a 1-1 correspondence
%%% between its ballots and its CVRs.}

cast_vote_records: THEORY
BEGIN
  IMPORTING ballot_manifests,
            elections_equipment,
            information_systems,
            vote

  cvr: TYPE = [# votes: set[vote],
                 description: ballot_manifest_info #]
  verified?: pred[cvr]
% @trace Task order #1, Exhibit A
  as_csv: [cvr -> csv]
  cvr_file: TYPE FROM file
% @trace RDPR-6-Jul-2017 Section 25.2.2(D)(3)
% @description Immediately after completing the RLA tabulation ... the
% county must also generate and preserve a CVR export.
  export_cvr: [voting_system -> cvr_file]

% @todo It is unclear what a CVR number is, if anything.
  cvr_number: TYPE = nat
END cast_vote_records

%+END cvrs

%%%%%%%%%%%%%%%%%%%%%%%%%%%%%%%%%%%%%%%%%%%%%%%%%%%%%%%%%%%%%%%%%%%%%%%%

%+BEGIN ui

%%% \section{User Interfaces}

%%% The user interfaces of the system are the visible interactive
%%% parts of the application. There are three different user
%%% interfaces in the RLA Tool. The precise names of these interfaces
%%% are still under discussion; one is for CDOS personnel responsible
%%% for the audit at the state-level, one is for county personnel at
%%% the county-level, and one is for audit board members.

user_interface: DATATYPE
  WITH SUBTYPES uploading_interface,
                cvr_uploading_interface,
                county_auditing_interface,
                audit_adjudication_interface,
                public_interface
BEGIN
  uploading_interface?:
    make_uploading_interface: uploading_interface
  cvr_uploading_interface?:
    make_cvr_uploading_interface: cvr_uploading_interface
  county_auditing_interface?:
    make_county_auditing_interface: county_auditing_interface
  audit_adjudication_interface?:
    make_audit_adjudication_interface: audit_adjudication_interface
% @todo in the audit adjudication interface, it must be possible to classify
% a ballot as unauditable either due to not finding a voter-verifiable paper
% record or due to it being a phantom ballot
  public_interface?:
    make_public_interface: public_interface
END user_interface

%%% After a county administrator attempts to upload artifacts to the
%%% RLA system's server, one of several different messages is shown.
%%% Each is self-explanatory in this domain model, and each must be
%%% used in a scenario of the system.

% @relation ok inherit upload_system_message
% @relation hash_wrong inherit upload_system_message
% @relation file_type_wrong inherit upload_system_message
% @relation data_transmission_interrupted inherit upload_system_message
% @relation too_late inherit upload_system_message
upload_system_message: DATATYPE
  WITH SUBTYPES upload_successful,
                hash_wrong,
                file_type_wrong,
                data_transmission_interrupted,
                too_late
BEGIN
  upload_successful?: make_upload_successful: upload_successful
  hash_wrong?: make_hash_wrong: hash_wrong
  file_type_wrong?: make_file_type_wrong: file_type_wrong
  data_transmission_interrupted?: make_data_transmission_interrupted:
    data_transmission_interrupted
  too_late?: make_too_late: too_late
END upload_system_message

%%% Authentication attempts can result in two different kinds of
%%% message: either a person authenticated successfully, or they did
%%% not.

% @relation successful_authentication inherit authentication_message
% @relation unsuccessful_authentication inherit authentication_message
authentication_message: DATATYPE
  WITH SUBTYPES successful_authentication,
                unsuccessful_authentication
BEGIN
  successful_authentication?: make_successful_authentication:
    successful_authentication
  unsuccessful_authentication?: make_unsuccessful_authentication:
    unsuccessful_authentication
END authentication_message

%+END ui

%%%%%%%%%%%%%%%%%%%%%%%%%%%%%%%%%%%%%%%%%%%%%%%%%%%%%%%%%%%%%%%%%%%%%%%%

%+BEGIN dashboards

%%% \section{Dashboards}
%%% \label{sec:Dashboards}
%%%
%%% The system has several dashboards that are the main user
%%% interfaces to the system. State officials use the state-wide
%%% dashboard; county officials use the county dashboard; audit board
%%% members use the audit board dashboard; and the general public uses
%%% the public dashboard.

% @review kiniry @review dmz CDOS may want to create and edit static
% content on the public dashboard, e.g., time and location of meeting
% to determine the seed for the pseudo-random number generator. Let's
% not forget to model that in our specification.

% @relation department_of_state_dashboard inherit dashboard
% @relation county_dashboard inherit dashboard
% @relation audit_board_dashboard inherit dashboard
% @relation public_dashboard inherit dashboard
dashboard: DATATYPE
  WITH SUBTYPES department_of_state_dashboard,
                county_dashboard,
                audit_board_dashboard,
                public_dashboard
BEGIN
% @description The overall status of the state-wide audit is
% summarized in the state-wide dashboard.
  department_of_state_dashboard?:
    make_department_of_state_dashboard:
    department_of_state_dashboard
% @description The county dashboard is used to communicate with CDOS,
% setup the local RLA, and observe the status of the ongoing or
% finished RLA.
  county_dashboard?: make_county_dashboard: county_dashboard
% @description The audit board dashboard is used by the audit board
% members to understand the state of the audit and to facilitate the
% audit each ballot under audit.
  audit_board_dashboard?: make_audit_board_dashboard: audit_board_dashboard
% @description The public dashboard is used by the general public to
% understand the state of the current state RLA.
  public_dashboard?: make_public_dashboard: public_dashboard
END dashboard

%%% \subsection{Department of State Dashboard}
%%% \label{sec:Department_of_State_Dashboard}
%%%
%%% The status of uploaded data will be summarized in a Department of
%%% State Dashboard, along with information on which counties have not
%%% yet uploaded their CVRs, and uploads that have formatting or
%%% content issues. The status of data, and results as audits are
%%% performed, will be provided for each contest to be audited.

% @trace Principly RDPR-6-Jul-2017 Section 25.2.2
department_of_state_dashboard: THEORY
BEGIN
  IMPORTING dashboard,
            elections,
            fafessl,
            instructions_forms_reports,
            randomness,
            rlas

%%% CDOS staff, after authenticating to the state-wide dashboard, can
%%% see the status of the entire election. Various static information
%%% about the election is displayed along with dynamic information,
%%% the type and content of which is dependent upon the current audit
%%% stage.

  audit_stage: TYPE =
    { initial, authenticated, risk_limits_set,
      contests_to_audit_identified, random_seed_published,
      ballot_order_defined, audit_ongoing, audit_complete,
      audit_results_published }

% @trace RDPR-6-Jul-2017 Section 25.2.2(A)
%%% \begin{quotation}
%%% No later than 30 days before Election Day, the Secretary of State
%%% will establish and publish on the audit center the risk limit(s)
%%% that will apply in RLAs for that election. The Secretary of State
%%% may establish different risk limits for comparison audits and
%%% ballot polling audits, but in no event will the risk limit exceed
%%% five percent.
%%% \end{quotation}
  establish_risk_limit_for_comparison_audits:
    [department_of_state_dashboard, risk_limit ->
     department_of_state_dashboard]

%%% Because ballot polling audits are mentioned in the current draft
%%% rules, we must formalize the associated concepts, even though we
%%% are not implementing support for ballot polling audits in this
%%% first version of the RLA Tool.
  establish_risk_limit_for_ballot_polling_audits:
    [department_of_state_dashboard, risk_limit ->
     department_of_state_dashboard]

%%% The RLA status of each county is a part of the Department of State
%%% dashboard. At the moment, from a UX point of view, we are assuming
%%% that it is simply rolled into the overall dashboard, thus there is
%%% not a state administrator means by which to trigger an update of
%%% this data separate from all other election data.

  county_status: TYPE =
    { no_data, cvrs_uploaded_successfully, error_in_uploaded_data }
  upload_status: [department_of_state_dashboard -> set[county_status]]

% @trace RDPR-6-Jul-2017 Section 25.2.2(I)

%%% \subsubsection{Selection of Audited Contests}
%%%
%%% No later than 5:00 PM MT on the Friday after Election Day, the
%%% Secretary of State will select for audit at least one statewide
%%% contest, and for each county at least one countywide contest. The
%%% Secretary of State will select other ballot contests for audit if
%%% in any particular election there is no statewide contest or a
%%% countywide contest in any county. The Secretary of State will
%%% publish a complete list of all audited contests on the audit
%%% center. The Secretary of State will consider the following factors
%%% in determining which contests to audit:
%%%
%%% \begin{enumerate}

%%% \item The closeness of the reported tabulation outcome of the contests;

%%% \item The geographical scope of the contests;

%%% \item Any cause for concern regarding the accuracy of the reported
%%% tabulation outcome of the contests;

%%% \item Any benefits that may result from opportunistically auditing
%%% certain contests; and

%%% \item The ability of the county clerks to complete the audit before
%%% the canvass deadline.

%%% \end{enumerate}

  audit_reason: TYPE =
    { state_wide_contest, county_wide_contest, close_contest,
      geographical_scope, concern_regarding_accuracy,
      opportunitic_benefits, county_clerk_ability, no_audit }

  select_contests_for_comparison_audit:
    [department_of_state_dashboard, set[[contest, audit_reason]] ->
     [department_of_state_dashboard, set[audited_contest]]]
% @trace RDPR-6-Jul-2017 Section 25.2.2(I)
% If there is at least one statewide contest, then at least one has to
% be selected.
  at_least_one_statewide_contest: AXIOM TBD
% If there is at least one countywide contest, then at least one has
% to be selected.
  at_least_one_countywide_contest_per_county: AXIOM TBD

%%% At the moment, CDOS has not contracted support for the selection
%%% of opportunistic audited contents. But, since we know that CDOS
%%% wishes to support this feature in the future, we model it for 
%%% future support.
  select_contest_for_opportunistic_audit:
    [department_of_state_dashboard,contest, audit_reason ->
     [department_of_state_dashboard, opportunistic_contest]]
%  someday_support_opportunistic_audit:
%    AXIOM someday(select_contest_for_opportunistic_audit)

%%% Ballots can be randomly selected for audit in two ways, either by:

%%% \begin{enumerate}

%%% \item permuting all ballots and auditing a prefix of ballots
%%% (thereby auditing ballots "with no replacement"); or

%%% \item randomly selecting ballots ballot-by-ballot (thereby
%%% auditing ballots "with replacement" as the same ballot may be
%%% audited multiple times).

%%% \end{enumerate}

%%% \todojrk{Obviously this type has to be strengthened considerably
%%% to guarantee permutation. That is, that both the set and the list
%%% are finite and converting the list into a set results in a set
%%% equivalent to the original set.}
  ballot_permutation:
    [set[ballot] -> list[ballot]]
% Note that sequences are infinite.
  random_list_of_ballots:
    [set[ballot] -> sequence[ballot]]

% @trace Per email from Jerome Lovato at CDOS on 19 July 2017: The
% tool must also provide a printable list of ballot for each round.
% At a minimum, the list must contain ballot style and ballot manifest
% information.
  print_ballots_under_audit_list:
    [county, list[ballot] -> ballots_under_audit_instructions]

% @trace RDPR-6-Jul-2017 Section 25.2.2(K)

%%% \subsection{Random Selection of Ballots for Audit}

%%% The Secretary of State will randomly select the individual ballots
%%% to audit. The Secretary of State will use a pseudo-random number
%%% generator with the seed established under subsection (H) of this
%%% rule to identify individual ballots as reflected in the county
%%% ballot manifests. The Secretary of State will notify each county
%%% of, and publish on the audit center, the randomly selected ballots
%%% that each county must audit no later than 11:59 PM MT on the
%%% tenth day after Election Day.
  publish_seed:
    [department_of_state_dashboard, seed -> department_of_state_dashboard]
  public_ballots_to_audit:
    [department_of_state_dashboard ->
      [department_of_state_dashboard, list[[contest, list[ballot]]]]]

%%% The Secretary of State can indicate that a contest must be a full
%%% hand count contest.
% @review CDOS We need to know what the process is that they want for
% this functionality.
  indicate_full_hand_count_contest:
    [department_of_state_dashboard, contest ->
      [department_of_state_dashboard, full_hand_count_contest]]

%%% Lastly, state administrators can simply get updates on the current
%%% state of the election under audit and its RLAs.
  refresh: [department_of_state_dashboard ->
             [department_of_state_dashboard,
              risk_limit,
              set[[audited_contest, audit_reason]],
              set[county_status],
              seed,
              list[[contest, list[ballot]]],
              set[full_hand_count_contest]]]

END department_of_state_dashboard

%%% \subsection{County Dashboard}

%%% The County dashboard is used by county officials to communicate
%%% with the Secretary of State for the purpose of planning and
%%% executing risk-limiting audits.

county_dashboard: THEORY
BEGIN
  IMPORTING ballot_manifests,
            cast_vote_records,
            cryptography,
            dashboard,
            election,
            information_systems,
            roles,
            server,
            upload_system_message

%%% Some of the generation information contained in the county
%%% dashboard is stipulated by C.R.S.

% @trace RDPR-6-Jul-2017 Section 25.2
  general_static_information: string

% @trace RDPR-6-Jul-2017 Section 25.2.2(B)

% @explanation No later than 15 days before election day, the
% designated election official must appoint an audit board to conduct
% the risk-limiting audit. The audit board must consist of electors
% nominated by the major political party county chairpersons. The
% designated election official must give written notice to the county
% chairpersons of their obligation to nominate audit board members and
% may designate appropriately affiliated electors as audit board
% members if one or both county chairpersons fail to do so in a timely
% manner. At least two canvass board members must observe the RLA, and
% members of the canvass board may serve as members of the audit
% board. The designated election official, members of his or her
% staff, and other duly appointed election judges may assist the audit
% board in conducting the audit. To the extent practicable, the audit
% board should not consist of individuals who participated in ballot
% resolution or adjudication during the election being audited.
  establish_audit_board:
    [county_dashboard, set[elector] -> county_dashboard]

%%% \subsubsection{Verification of Election Report Artifacts}

%%% To prepare for uploading of artifacts to the Secretary of State,
%%% counties conducting a comparison audit must verify several
%%% properties (all of which are discussed in
%%% \Cref{sec:System_Assumptions}). After verifying those
%%% properties, counties must generate a digest of the CVR file using
%%% a hash designated by the Secretary of State.

%%% \subsubsection{Digest Generation}

% @trace RDPR-6-Jul-2017 Section 25.2.2(E)(5)
% @trace RDPR-6-Jul-2017 Section 25.2.2(F)

%%% After verifying the accuracy of the CVR export, the county must
%%% apply a hash value to the CVR export file using the hash value
%%% utility provided by the Secretary of State.
%%%
%%% Note that this function/feature is implemented by a tool provided
%%% by the Secretary of State. We have not been asked to produce such
%%% a tool, though one could compute the hash of a file locally in a
%%% web browser, so this could be part of our system. From an
%%% assurance standpoint it is a better idea to use a completely
%%% separate tool, developed independently from us, to perform this
%%% hashing.

% @review CDOS Confirm that we have nothing to do with recommending,
% creating, or managing these two hashing tools to be used by county
% officials.
  generate_cvr_digest: [cvr_file -> digest]

% @trace RDPR-6-Jul-2017 Section 25.2.2(F)(1)

%%% Each county performing a comparison audit must upload a hash
%%% (digest) of its ballot manifest to the RLA Tool.

  generate_ballot_manifest_digest: [ballot_manifest_file -> digest]

%%% \subsubsection{Comparison Audit Uploads}

%%% \todojrk{Improve/strengthen the dependent types in these upload
%%% signatures below.}

%%% Each county conducting a comparison audit must upload:

%%% \begin{enumerate}

%%% \item its verified and hashed ballot manifest to the RLA Tool;

  county_upload_verified_ballot_manifest:
    [county_dashboard, ballot_manifest_file, digest ->
     [county_dashboard, email, upload_system_message]]

%%% \item its verified and hashed CVR export to the RLA Tool; and

  upload_verified_cvrs:
    [county_dashboard, cvr_file, digest ->
     [county_dashboard, email, upload_system_message]]

%%% \item its RLA tabulation results export to the Secretary of State's
%%% election night reporting system.

%%% \end{enumerate}

  upload_tabulation_results:
    [enr_server, cvr_tabulation_outcome -> enr_server]

%%% \subsubsection{Ballot Polling Audit Uploads}

% @trace RDPR-6-Jul-2017 Section 25.2.2(G)

%%% Mo later than 11:59 PM MT on the ninth day after Election Day,
%%% each county conducting a ballot polling audit must upload:

%%% \begin{enumerate}

%%% \item its verified and hashed ballot manifest to the RLA tool; and

%%% \item its RLA tabulation results export to the Secretary of State's
%%% election night reporting system.

%%% \end{enumerate}

%%% Note that both of these uploads are facilitated by the functions
%%% defined above, as their types do not mandate a particular kind of
%%% audit on the county.

END county_dashboard

%%% \subsection{Audit Board Dashboard}

% @trace RDPR-6-Jul-2017 Section 25.2.3

%%% There are a number of assumptions that the RLA Tool audit board
%%% dashboard makes with respect to the C.R.S. It also facilitates the
%%% comparison audit.

audit_board_dashboard: THEORY
BEGIN
  IMPORTING dashboard,
            audits,
            ballots,
            cast_vote_records,
            instructions_forms_reports,
            storage_container

%%%% The audit board must locate and retrieve from the appropriate
%%%% storage container each randomly selected ballot. The audit board
%%%% must verify that the seals on the appropriate storage containers
%%%% are those recorded on the applicable chain-of-custody logs.
  ballots_to_audit_to_storage_container_list:
    [list[ballot] -> list[storage_container]]
  verify_all_seals_on_storage_containers:
    [list[storage_container] -> list[storage_container]]

%%% The audit board must examine each randomly selected ballot or
%%% VVPAT and report the voter markings or choices using the RLA Tool
%%% or other means specified by the Secretary of State.

  next_ballot_for_audit:
    [audit_board_dashboard ->
     [ballot_manifest_info, audit_board_dashboard]]

% @trace Per email from Jerome Lovato at CDOS on 19 July 2017: The
% Audit Board will enter the choices for the entire ballot including
% overvotes and undervotes. The tool must not allow the Audit Board to
% skip contests.
  report_markings:
    [audit_board_dashboard, ballot_manifest_info,
     list[ballot_mark] -> audit_board_dashboard]

% @trace Per email from Jerome Lovato at CDOS on 19 July 2017: If the
% Audit Board cannot find a ballot, the tool should have a “ballot not
% found” box that the Audit Board will select. This will be marked as
% an error and the county may have to audit additional ballots.
  report_ballot_not_found:
    [audit_board_dashboard, phantom_ballot -> audit_board_dashboard]  

%%% If a ballot does not have a voter-verifiable paper ballot
%%% associated with it then the Audit Board reports the lack of
%%% voter-verifiable paper ballot.
  report_ballot_has_no_voter_verifiable_paper_record:
    [audit_board_dashboard, non_voter_verifiable_ballot ->
     audit_board_dashboard]  

%%% \begin{quotation}
%%% If supported by the county's voting system, the audit board may
%%% refer to the digital image of the audited ballot captured by the
%%% voting system in order to confirm it has retrieved the correct
%%% ballot randomly selected for audit. If the scanned ballot was
%%% duplicated prior to tabulation, the audit board must also retrieve
%%% and compare the markings on the original ballot. The audit board
%%% must complete its reports of all ballots randomly selected for
%%% audit no later than 5:00 PM MT one business day before the
%%% canvass deadline.
%%%
%%% The audit board must interpret voter markings on ballots selected
%%% for audit in accordance with the Secretary of State's voter intent
%%% guide.
%%%
%%% To the extent applicable, the Secretary of State will compare the
%%% audit board's reports of the audited ballots to the corresponding
%%% CVRs and post the results of the comparison and any margin
%%% overstatements or understatements on the audit center.
%%% \end{quotation}
  compare_reported_markings_to_cvr:
    [ballot, cvr, list[ballot_mark] ->
     [margin_overstatement, margin_understatement]]

%%% The RLA will continue until the risk limit for for each audited
%%% contests is met or until a full hand count results. If the county
%%% audit reports reflect that the risk limit has not been satisfied
%%% in an audited contest, the Secretary of State will randomly select
%%% additional ballots for audit.

% @review CDOS The details of this last fragment of the process are
% very underspecified.  We need clarity on what they exactly want.

%%% We presume at the moment that if errors are made during the
%%% auditing process, we should capture information in the RLA
%%% Tool about those errors and their mitigation and resolution.

% @review CDOS We need input on how much, and what kind, of logging
% they want to see of this nature.
  submit_audit_investigation_report:
    [audit_board_dashboard, audit_investigation_report ->
     audit_board_dashboard]

% @review CDOS We also do not have requirements from CDOS as to how to
% complete the audit process and have the audit board members "sign"
% the audit.
  submit_audit_report:
    [audit_board_dashboard, audit_report -> audit_board_dashboard]

% @trace Per email from Jerome Lovato at CDOS on 19 July 2017: The
% Audit Board and county admin will sign off on each round until the
% audit completed.
  signoff_intermediate_audit_report:
    [audit_board_dashboard, audit_report -> audit_board_dashboard]

END audit_board_dashboard

%%% \subsection{Public Dashboard}

public_dashboard: THEORY
BEGIN
  IMPORTING dashboard

% @review CDOS The public dashboard is very underspecified at the
% moment. The only thing that the contract mandates is that the public
% must be able to "download data and reports".

% @trace CORLA System Spec v1.0

%%% We are currently proposing that the following set of data and reports
%%% be included on the public dashboard:

%%% \begin{enumerate}

%%% \item Target and Current Risk Limits, by Contest

%%% \item Audit Board names by County

%%% \item County Ballot Manifests, CVRs and Hashes (status \& download
%%% links)

%%% \item Seed for randomization

%%% \item Ballot Order

%%% \item List of Audit Rounds (number of ballots, status by County,
%%% download links)

%%% \item Link to Final Audit Report

%%% \end{enumerate}

END public_dashboard

%+END dashboards

%%%%%%%%%%%%%%%%%%%%%%%%%%%%%%%%%%%%%%%%%%%%%%%%%%%%%%%%%%%%%%%%%%%%%%%%

%+BEGIN authentication

%%% \section{Authentication}

%%% Authentication is currently underspecified in our system design as
%%% we do not yet have information from CDOS on the nature and kind of
%%% their mandated two-factor authentication system. Consequently, we
%%% have only modeled the necessary concepts and features of any
%%% two-factor authentication system. Included in this model are the
%%% ideas of usernames, passwords, other authentication factors
%%% mentioned in CDOS documents (such as biometrics and physical
%%% tokens like smartcards and one-time authentication code books),
%%% etc.
%%%
%%% Given that CDOS is handling two-factor authentication, it is
%%% unclear if they want any additional features such as a password
%%% reset.

% @review kiniry Once we better understand CDOS's authentication
% system, we will better know what authentication features we can
% support.

authentication: THEORY
BEGIN
  IMPORTING ballots,
            cast_vote_records,
            cryptography,
            dashboard,
            dashboard,
            election,
            information_systems,
            roles,
            upload_system_message

% @description A credential is the general idea of having some
% knowledge or thing to permit one to authenticate to a system. Many
% authentication systems mandate the use of multiple credentials.
  credential: TYPE
  username: TYPE FROM credential
  password: TYPE FROM credential
% @trace Task order 1, page 4, "Uptime/Security"
  complex_enough?: [password -> bool]
% complex_check_update: [complex_enough? -> ?]
  biometric: TYPE FROM credential
  physical_token: TYPE FROM credential

% @description One has authentication if a person has the appropriate
% combination of identity and set of credentials.
  authentication: TYPE FROM [person, set[credential]]
% @description Two-factor authentication is a currently-popular form
% of authentication that requires more than just knowledge (say, of a
% username and password), and at least one physical mechanism, such as
% a biometric or a physical token.
  two_factor_authentication: TYPE =
    [[username, password], [physical_token + biometric]]

%%% In order to obtain a new, valid credential, some authority must
%%% issue credentials to a specific person.
  issue_credential: TYPE =
    [cdos, county_election, person -> [person, two_factor_authentication]]

%%% What are the credentials that have been issued to this person?
  credential?: [person -> two_factor_authentication]

%%% Is this person authenticated?
  authenticated: [person, two_factor_authentication -> bool]

%%% What follows are several functions used to authenticate
%%% various roles to their respective dashboards.
%%%
%%% Each dashboard has an abstract state machine that captures the
%%% dashboard's workflow and consequntly identifies which features are
%%% visible to its users at various stages. Those abstract state
%%% machines and features are modeled in the dashboard modules
%%% below. We focus only on authentication here.

%%% \todojrk{Introduce an authentication monad and a state monad for
%%% our ASMs.}

% @description Authenticate this county administrator to that county
% dashboard.
  authenticate_county_administrator:
    [county_dashboard, county_administrator,
     two_factor_authentication -> bool]
% @description Authenticate this state administrator to that
% state-wide dashboard.
  authenticate_state_administrator:
    [department_of_state_dashboard, state_administrator,
     two_factor_authentication -> bool]
END authentication

%+END authentication

%%%%%%%%%%%%%%%%%%%%%%%%%%%%%%%%%%%%%%%%%%%%%%%%%%%%%%%%%%%%%%%%%%%%%%%%

%+BEGIN architecture

%%% \section{System Architecture}
%%% \label{sec:System_Architecture}
%%%
%%% As mentioned early in this chapter, the RLA Tool is a
%%% client-server system. As usual for these kinds of systems, the
%%% server part of this architectural style is known as the back-end
%%% and the client part as the front-end.

% @relation back_end inherit system_architecture_component
% @relation front_end inherit system_architecture_component
system_architecture_component: DATATYPE
  WITH SUBTYPES back_end,
                front_end
BEGIN
  IMPORTING database,
            information_systems,
            server

  back_end?(servers: set[server],
            networks: set[network],
            databases: set[database]): make_back_end: back_end
  front_end?(web_browser: web_browser,
             code: javascript_code): make_front_end: front_end
END system_architecture_component

%%% The RLA system focuses on a single election and has a back-end and
%%% a front-end.

% @review kiniry Should we design the system so that we can facilitate
% mutiple concurrent elections?

rla_tool: DATATYPE
BEGIN
  IMPORTING election,
            system_architecture_component

% @trace RDPR-6-Jul-2017 Section 25.1.8
% @description The software and user interface provided by the
% Secretary of State in order for counties to conduct RLAs.
  rla_tool?(election: county_election,
            front_end: front_end,
            back_end: back_end): make_rla_tool
END rla_tool

%%% The system architecture consists of:

%%% \begin{enumerate}

%%% \item several servers of different kinds deployed and configured
%%% in a redundant fashion as described elsewhere;

%%% \item several databases whose tables and data are transactionally
%%% identical (this means that after each transaction completes, all
%%% databases are guaranteed to never witness to a client an
%%% inconsistent state relative to that transaction);

%%% \item a JavaScript-based front-end whose code comes only from the
%%% system's web servers; and

%%% \item HTTPS-based connections between the front-end and the
%%% back-end over which the web application transmits data, including
%%% new HTML pages, style sheets, data input by the web browser user,
%%% etc.

%%% \end{enumerate}

system_architecture: THEORY
BEGIN
  IMPORTING rla_tool,
            server,
            system_architecture_component

  rla: VAR rla_tool
  be: VAR back_end
  fe: VAR front_end
  db1, db2: VAR database_server

  make_rla_tool: [back_end, front_end -> rla_tool]

  javascript_code?: [front_end -> javascript_code]
  code_origins?: [javascript_code -> web_server]

%%% The front-end, which is written in TypeScript and JavaScript, is
%%% provided to a web browser client directly from the web server.
  browser_code_origins: AXIOM
    (FORALL (rla):
      member(code_origins?(code(fe)), servers(be))
      WHERE fe = front_end(rla), be = back_end(rla))

% @description Are these databases transactionally synchronized?
  transactionally_synchronized?: [set[database] -> bool]

%%% The back-end consists of two or more servers, two or more
%%% networks, and two or more databases. At least two of each is
%%% necessary because the system must have redundancy to be fault
%%% tolerant and not have a single point of failure.
  redundancy: AXIOM
    (FORALL (be): 2 <= card(servers(be))
              AND 2 <= card(networks(be))
              AND 2 <= card(databases(be)))
%%% Multiple databases need multiple synchronized database servers
%%% among the back-end's servers. Note that our model is simplified
%%% here insofar as we are presuming that all databases across
%%% synchronized database servers are synchronized. It is certainly
%%% possible to deploy synchronized databases in a fashion that does
%%% not fulfill this requirement, but for all databases relevant to
%%% this system, this requirement does hold.
  database_redundancy: AXIOM
    (FORALL (be): EXISTS (db1, db2):
      member(db1, servers(be)) AND member(db2, servers(be))
  AND db1 /= db2
  AND transactionally_synchronized?(union(databases(db1),databases(db2))))
END system_architecture

%+END architecture

%%%%%%%%%%%%%%%%%%%%%%%%%%%%%%%%%%%%%%%%%%%%%%%%%%%%%%%%%%%%%%%%%%%%%%%%

%+BEGIN system_assumptions

%%% \section{System Assumptions}
%%% \label{sec:System_Assumptions}

%%% This system architecture includes a number of explicit assumptions
%%% derived from C.R.S.

system_assumptions: THEORY
BEGIN
  IMPORTING election,
            fafessl

  e: VAR county_election
% @trace RDPR-6-Jul-2017 Section 25.2.2(E)

%%% According to the section entitled "CVR Export Verification",
%%% counties conducting a comparison audit must verify that:

%%% \begin{enumerate}

%%% \item The number of individual CVRs in its CVR export equals the
%%% aggregate number of ballots reflected in the county's ballot
%%% manifest as of the ninth day after election day;
  CVR_count_equals_ballot_manifest_count: AXIOM TBD

%%% \item The number of individual CVRs in its CVR export equals the
%%% number of ballots tabulated as reflected in the summary results
%%% report for the RLA tabulation;
  CVR_count_equals_summary_results_report_count: AXIOM TBD

%%% \item The number of individual CVRs in its CVR export equals the
%%% number of in-person ballots issued plus the number of mail ballots
%%% in verified-accepted stage in SCORE, plus the number of
%%% provisional ballots and property owner ballots included in the RLA
%%% tabulation, if any; and
  CVR_count_equals_aggregate_count_over_ballot_kinds: AXIOM TBD

%%% \item The vote totals for all choices in all ballot contests in
%%% the CVR export equals the vote totals in the summary results
%%% report for the RLA tabulation.
  CVR_vote_totals_equals_summary_results_vote_totals: AXIOM TBD

%%% \end{enumerate}

END system_assumptions

%+END system_assumptions

%%%%%%%%%%%%%%%%%%%%%%%%%%%%%%%%%%%%%%%%%%%%%%%%%%%%%%%%%%%%%%%%%%%%%%%%

%+BEGIN logging

%%% \section{System Logging}

%%% The system must log a variety of events. One reason to log
%%% information is to help understand how the system is operating, fix
%%% bugs post-facto, understand how users are using the system,
%%% etc. Another, reason to log in this context of this system is to
%%% provide an indelible record of administrator and auditor actions
%%% so that any audit can be "replayed" by any third party.

logging: THEORY
BEGIN
  log: TYPE = sequence[string]
  chain_of_custody_log: TYPE FROM log
% @trace Per email from Jerome Lovato at CDOS on 19 July 2017: Logging
% of Audit Board and SOS user errors during use of the system [...is
% the only logging we care about].
  rla_tool_log: TYPE FROM log
END logging

%+END logging

%%%%%%%%%%%%%%%%%%%%%%%%%%%%%%%%%%%%%%%%%%%%%%%%%%%%%%%%%%%%%%%%%%%%%%%%

%+BEGIN data_model

%%% \section{Data Model}

%%% A single, mirrored relational database is used to store all
%%% persistent information for the RLA Tool.  In order to define the
%%% data model of the system, we need to:
%%% \begin{enumerate}
%%% \item identify the \emph{core concepts} that must be persistent in
%%% the system
%%% \item identify the \emph{relationships} that must be persistent in
%%% the system
%%% \item derive from these pieces of information:
%%%   \begin{enumerate}
%%%   \item the necessary \emph{tables} that \emph{collect concepts},
%%%   \item the \emph{indexing concept} of each table, and
%%%   \item definitions of the appropriate \emph{joins} that realize
%%%         relationships
%%%   \end{enumerate}
%%% \end{enumerate}

data_model: THEORY
BEGIN
  IMPORTING fafessl,
            database,
            information_systems,
            roles,
            rla_tool,
            authentication,
            rlas,
            department_of_state_dashboard,
            cast_vote_records

  be: VAR back_end
  db: VAR database

%%% The first set of data persistently stored relates to
%%% authentication. Some of this data will be stored in the two-factor
%%% authentication system provided by CDOS. All other data must be
%%% stored in the RLA Tool database. In general, each entry in the
%%% authentication table is simply an administrator and two-factor
%%% authentication credential pair.
  authentication_table: TYPE =
    sequence[[administrator, two_factor_authentication]]

%%% The Department of State dashboard permits State administrators to
%%% establish risk limits for each contest, specify which kinds of
%%% audits are used for which races and in which counties, etc.  Most
%%% of the dynamic data available to State administrators is provided
%%% via County administrators using the County dashboard.

  state_status_table: TYPE =
    sequence[[# county: county,
                general_status: county_status,
                audit_status: audit_stage,
                date: string #]]

%%% There is also some background information that relates to the RLA
%%% overall, much of which is relevant to the Department of State
%%% dashboard. In particular, geographic (such as the identity of the
%%% State and its Counties) and political (registered political
%%% parties) information must be stored, as must information about
%%% each election under audit.
%%%
%%% Notice that these tables are simply a flattening of the election
%%% datatype. This is a standard pattern in mapping HOL specifications
%%% to relational data models.
  geography_table: TYPE =
    sequence[[nation, state, county]]
  political_party_table: TYPE =
    sequence[[political_party]]
  county_contest_table: TYPE =
    sequence[[county, contest]]

  public_meeting_to_determine_seed_table: TYPE =
    [# location: string, date: string #]
  rla_information_table: TYPE =
    sequence[[RLA, audit_reason, contest, risk_limit]]
%%% We formalize the list of ballots under audit and organize them
%%% both by contest and by county. The former is defined when the RLA
%%% algorithm randomly chooses ballots. The latter is populated by
%%% filtering the former by county, and it is what is shared with
%%% counties via the Audit Board Dashboard.
  audited_ballot_by_contest_list_table: TYPE =
    sequence[[contest, sequence[ballot_manifest_info]]]
  audited_ballot_by_county_list_table: TYPE =
    sequence[[county, sequence[ballot_manifest_info]]]

%%% County administator actions create and update several kinds of
%%% data. For example, they define who is on their audit boards, they
%%% generate digests of files critical to the audit (principly, ballot
%%% manifests and CVRs), they upload those files, etc.
%%%
%%% For general county information, we currently model the data as
%%% property/value pairs in a record. For example, we imagine that
%%% each county will want to display who their County Clerk is, etc.

  county_general_information_table: TYPE =
    sequence[[# property: string, value: string #]]
  audit_board_table: TYPE =
    sequence[[county, audit_board_member]]
  ballot_manifest_digest_table: TYPE =
    sequence[[# county: county,
                ballot_manifest_file_name: string,
                digest: string,
                data: ballot_manifest_file #]]
  cvr_digest_table: TYPE =
    sequence[[# county: county,
                cvr_file_name: string,
                digest: string,
                data: cvr_file #]]
  ballot_manifest_table: TYPE =
    sequence[[county, ballot_manifest_info]]

%%% Cast vote records uploaded by counties contain CVRs of three
%%% kinds: CVRs for local (county) contests, CVRs for contests that
%%% span counties, and CVRs for contests that span the whole
%%% state. These latter two cases are identical from a modeling point
%%% of view, as the whole state is simply a spanning contest over all
%%% counties.
%%%
%%% We can store and organize this information in several different
%%% ways. First, we can simply store the individual CVRs uploaded by
%%% a given county in a table.

  cvr_table: TYPE =
    sequence[[county, cvr]]

%%% But we also need to store all CVRs for each contest, aggregating
%%% all CVRs across the upload from all counties in which the contest
%%% was on the ballot.

  contest_cvr_table: TYPE =
    sequence[[contest, cvr]]

%%% Tabulation results as calculated from the CVRs.

  tabulation_result_table: TYPE =
    sequence[[contest, cvr_tabulation_outcome]]

%%% While running the RLA, the Audit Board uploads information about
%%% each ballot they audit. Also, if any investigations are made and
%%% remedied during the audit, that information must be stored as
%%% well. Finally, after an audit is complete an audit report is
%%% uploaded and stored.

  ballots_under_audit_table: TYPE =
    sequence[[ballot,
              list[ballot_mark],
              cvr,
              margin_overstatement,
              margin_understatement]]
  auditing_investigations_table: TYPE =
    sequence[[county, audit_investigation_report]]
  audit_reports_table: TYPE =
    sequence[[county, audit_report]]
  rla_summary_results_table: TYPE =
    sequence[[contest, summary_results_report]]

%%% All of the information on the public dashboard is derived from the
%%% above data.

%%% \todojrk{Add election as first column to every table? Or have a
%%% different DB per election?}

END data_model

%+END data_model

%%%%%%%%%%%%%%%%%%%%%%%%%%%%%%%%%%%%%%%%%%%%%%%%%%%%%%%%%%%%%%%%%%%%%%%%

%+BEGIN protocol

%%% \section{Protocol}
%%% \label{sec:Protocol}
%%%
%%% As discussed
%%% in~\Cref{sec:Background_Model_Elements,sec:System_Architecture},
%%% the RLA Tool is a client-server system. In this section we
%%% describe the protocol used by the client and server to communicate
%%% with each other.

protocol: THEORY
BEGIN
  IMPORTING system_architecture,
            system_architecture_component

%%% The client-side of the system is exclusively a web browser running
%%% an HTML/Javascript-based web application.  Recall that
%%% in~\Cref{sec:System_Architecture} we mandated that all client
%%% artifacts (static content, HTML, and Javascript) are provided
%%% directly from the (web) server.

  client: VAR front_end
  browser: VAR web_browser

%%% The server-side of the system is a web server which communicates
%%% over HTTPS. It serves both static content, such as images and HTML
%%% fragments, and executable content, such as Javascript code. As
%%% such, this is a standard REST-based, multi-tier architecture.
%%%
%%% To provide assurance about system availability, we deploy multiple
%%% instances of web and application servers providing content and
%%% databases providing persistent data storage. All of these
%%% artifacts are connected over multiple networks in CDOS's hosting
%%% service. We underspecify the details of the deployment network
%%% configuration here at the request of CDOS.

  server: VAR back_end
  servers: VAR set[server]
  web_server: VAR web_server
  application_server: VAR application_server
  networks: VAR set[network]
  databases: VAR set[database]

%%% Multiple databases run in a failover configuration. Web
%%% application servers communicate with databases over a standard
%%% secure remote SQL connection. Web servers serve static content and
%%% delegate dynamic content services to the application servers.
%%%
%%% All communication between the client web browsers and the
%%% server(s) is initiated by the client, as with normal REST-based
%%% architectures. As such, functions defined in the dashboards
%%% (\Cref{sec:Dashboards}) of the system are the endpoint of all
%%% communication in the system. The RLA Tool protocol is consequently
%%% the union of all of those endpoints.
%%%
%%% \subsection{Department of State Dashboard Protocol}
%%% \label{sec:Department_of_State_Dashboard_Protocol}
%%%
%%% As discussed in~\Cref{sec:Department_of_State_Dashboard}, the
%%% Department of State Dashboard has eight (8) features: one for
%%% authentication, six for providing information about a given
%%% election and RLA, and one for getting updates on the current RLA.
%%% Each feature is encoded in a function in the
%%% \texttt{department\_of\_state\_dashboard} module.

%%% \begin{enumerate}

%%% \item \texttt{authenticate\_state\_administrator}: authentication
%%% of state administrators (the mandatory first step in the
%%% protocol),

%%% \item \texttt{select\_contests\_for\_comparison\_audit}: defining
%%% which contests will be under audit using comparison audits,

%%% \item \texttt{publish\_seed}: the publication of the random seed
%%% for RLAs in the election under audit,

%%% \item \texttt{establish\_risk\_limit\_for\_comparison\_audits}:
%%% establishments of risk limits for the election under audit,

%%% \item \texttt{public\_ballots\_to\_audit}: publishing the list of
%%% ballots to be audited for each audited contest,

%%% \item \texttt{indicate\_full\_hand\_count\_contest}: indicate that
%%% a contest must be a full hand count contest, and

%%% \item \texttt{refresh}: update the dashboard on the current state
%%% of the election and its RLAs, including the status of all
%%% counties.
%%% \end{enumerate}
%%%
%%% The first mandatory step in the protocol is authentication. All
%%% other features can be used in any order, though typically, as
%%% mandated by the C.R.S., risk limits are defined earlier than the
%%% selection of audited contests. Refreshes are automatic and
%%% periodic, the periodicity of which will be determined via UX and
%%% load testing.
%%%
%%% Each of these functions is a public feature of the system encoding
%%% what we call a "public inbound event" to the RLA Tool's servers.
%%% By examining one such event in detail, we will elucidate how to
%%% read and understand its specification and derive from it our
%%% network data model.
%%%
%%% \subsection{Drill-down Example of a Public Inbound Event}
%%%
%%% We will examine the function
%%% \texttt{select\_contests\_for\_comparison\_audit} in detail in
%%% this section.
%%%
%%% The first thing to note about this function is its \emph{type
%%% signature}.  The type signature tells us what types of values it
%%% depends upon (on the lefthand side of the arrow (``\texttt{->}'')
%%% and what types of values it produces (on the righthand side). The
%%% type signtuare of this function is
%%% \begin{center}
%%% \begin{alltt}
%%% [department_of_state_dashboard, set[[contest, audit_reason]] ->
%%%  [department_of_state_dashboard, set[audited_contest]]]
%%% \end{alltt}
%%% \end{center}
%%%
%%% As a consequence of the first type parameter mentioned in the
%%% signature, this function operates on the Department of State
%%% Dashboard, thus is visible to authenticated State
%%% administrators.
%%%
%%% The second parameter states that the function expects to send a
%%% \emph{set of pairs of contests and audit reasons} to the
%%% server. By virtue of the fact these two generic types (sets and
%%% pairs) are mentioned says that we must have a means by which to
%%% encode those generic notions over the network. Because we are
%%% using JSON as our general textual wire encoding format, we have a
%%% straightforward means by which to encode such.

%%% The mention of the domain-specific types \texttt{contest} and
%%% \texttt{audit\_reason} mean that we must be able to encode values
%%% of these types as well on the wire.
%%%
%%% To encode a value of a given type on the wire (and,
%%% commensurately, store a value in a database), one must be able to
%%% either or both \emph{encode its constituant values on the wire} or
%%% \emph{refer to a uniquely identified and encoded value that has
%%% been previously defined}.

%%% The type \texttt{contest} is defined as a record containing
%%% strings and choices, the latter of which ends up being encoded as
%%% a set of options which are strings.  So, in the end, a contest
%%% value's contents are nothing more than a structured assembly of
%%% strings---a straightforward thing to encode.
%%%
%%% The type \texttt{audit\_reason} is simply an \emph{enumeration},
%%% thus can be encoded in any number of ways. Commonly such
%%% structures are encoded by either string representations of the
%%% enumeration's values (such as ``\texttt{state\_wide\_contest}''
%%% and ``\texttt{county\_wide\_contest}'', for example) or by using
%%% an encoding to natural numbers (e.g., \texttt{0} means
%%% \texttt{state\_wide\_contest}, etc.). The means of encoding
%%% enumerations does not matter, so long as it is a full bijective
%%% encoding (encoding covers all values and preserves all information
%%% and is reversible). We will discuss the precise means by which we
%%% define data types and derive their JSON encodings
%%% in~\Cref{sec:wire_encoding} below.
%%%
%%% The righthand side of the function's type signature says that the
%%% dashboard will be updated after the communication with the server
%%% completes (successfully or not). If we have sufficient information
%%% about potential exceptional failure cases for the function (e.g.,
%%% we decide to deny the ability for state administrators to call
%%% this function twice to update the contests to audit more than
%%% once, we may need a response code to indicate such), then the
%%% codomain of the function must indicate such. See, for example,
%%% \texttt{county\_upload\_verified\_ballot\_manifest}.
%%%
%%% \todojrk{Add citation or explanation of encoding of sets and
%%% pairs.}
%%%
%%% \todojrk{Add response code for all external public events.}
%%%
%%% \tododmz{Explan how we are doing the definition of data types and
%%% the derivation of JSON encodings.}

%%% \subsection{County Dashboard Protocol}
%%% \label{sec:County_Dashboard_Protocol}
%%%
%%% The County Dashboard has four (4) functions defined on it, all of
%%% which are public external events:
%%% \texttt{establish\_audit\_board},
%%% \texttt{county\_upload\_verified\_ballot\_manifest},
%%% \texttt{upload\_verified\_cvrs}, and
%%% \texttt{upload\_tabulation\_results}, the meaning and use of each
%%% is clear from its definition.
%%%
%%% \subsection{Audit Board Dashboard Protocol}
%%% \label{sec:Audit_Board_Dashboard_Protocol}
%%%
%%% 

END protocol


%+END protocol

% %%%%%%%%%%%%%%%%%%%%%%%%%%%%%%%%%%%%%%%%%%%%%%%%%%%%%%%%%%%%%%%%%%%%%%%%

%%% \section{Domain Model}

%%% The overall domain model and specification of this system is the
%%% sum total of all concepts introduced in this chapter.

terminology: THEORY
BEGIN
  IMPORTING
% @description "TBD"
    ballots,
% @description "TBD"
    elections,
% @description "TBD"
    audits,
% @description "TBD"
    instructions_forms_reports,
% @description "TBD"
    roles,
% @description "TBD"
    randomness,
% @description "TBD"
    cryptography,
% @description "TBD"
    rlas,
% @description "TBD"
    elections_equipment,
% @description "TBD"
    authentication,
% @description "TBD"
    cast_vote_records,
% @description "TBD"
% @review CDOS what is the source of info
% presented to audit board to tell them which paper ballot
% they should examine next? Is it the CVR alone that is 
% the source? And what information must the audit board 
% enter into the system to ascertain that the paper
% ballot they are holding does in fact match the CVR
% that will be compared to their interpretation? Will 
% the audit board simply click "Yes, this is the right 
% paper ballot"? Or will they have to enter some confirming 
% piece of information (e.g., ballot style, a ballot ID number?).
% @review CDOS if the audit has several "rounds",
% does the Audit Board need to "sign" after each
% round?
    user_interface,
% @description "TBD"
    dashboard,
% @description "TBD"
    database,
% @description "TBD"
    information_systems,
% @description "TBD"
    system_architecture
END terminology

% @system CORLA_SYSTEM
% @indexing-author Joseph Kiniry <kiniry@freeandfair.us>
% @indexing-organization Free & Fair
% @indexing-keywords Free & Fair
% @indexing-created Free & Fair
% @indexing-github Free & Fair
% @explanation "TBD"
corla: THEORY
BEGIN
  IMPORTING
% @description "TBD"
    terminology
END corla<|MERGE_RESOLUTION|>--- conflicted
+++ resolved
@@ -454,21 +454,15 @@
 % @trace RDPR-6-Jul-2017 Section 25.1.5
 % @description The presumed winning and losing candidates or voting
 % choices of a ballot contest as reflected in preliminary results.
-<<<<<<< HEAD
 %%% \todojrk{Revise this definition.}
   reported_tabulation_outcome: TYPE FROM election_outcomes
 
-=======
->>>>>>> 2158f739
 % @trace RDPR-6-Jul-2017 Section 25.2.2(D)
 % @explanation On the ninth day after Election Day, the county must
 % finish tabulating all ballots other than provisional ballots and
 % property owner ballots.  These are the results as reported in state
 % ENR, and should match the CVR data exactly.
-<<<<<<< HEAD
-=======
   rla_tabulation_outcome: TYPE FROM election_outcomes
->>>>>>> 2158f739
 
 %%% Elections are defined across cohorts of voters arranged in any
 %%% number of ways---geographic, political, professional, and more. In

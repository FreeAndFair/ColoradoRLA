--- conflicted
+++ resolved
@@ -1094,17 +1094,11 @@
 % @relation county_dashboard inherit dashboard
 % @relation audit_board_dashboard inherit dashboard
 % @relation public_dashboard inherit dashboard
-<<<<<<< HEAD
 dashboard: DATATYPE
   WITH SUBTYPES state_wide_dashboard,
                 county_dashboard,
                 audit_board_dashboard,
                 public_dashboard
-=======
-dashboard: DATATYPE WITH SUBTYPES
-  state_wide_dashboard, county_dashboard, audit_board_dashboard,
-  public_dashboard
->>>>>>> 435537ba
 BEGIN
 % @description The overall status of the state-wide audit is
 % summarized in the state-wide dashboard.
@@ -1419,12 +1413,8 @@
 %%% or other means specified by the Secretary of State.
 
   next_ballot_for_audit:
-<<<<<<< HEAD
     [audit_board_dashboard ->
      [ballot_manifest_info, audit_board_dashboard]]
-=======
-    [audit_board_dashboard -> [ballot, audit_board_dashboard]]
->>>>>>> 435537ba
 
 % @trace Per email from Jerome Lovato at CDOS on 19 July 2017: The
 % Audit Board will enter the choices for the entire ballot including
@@ -1831,7 +1821,6 @@
 
 %%%%%%%%%%%%%%%%%%%%%%%%%%%%%%%%%%%%%%%%%%%%%%%%%%%%%%%%%%%%%%%%%%%%%%%%
 
-<<<<<<< HEAD
 %%% \section{Data Model}
 
 %%% A single, mirrored relational database is used to store all
@@ -1990,8 +1979,6 @@
 
 %%%%%%%%%%%%%%%%%%%%%%%%%%%%%%%%%%%%%%%%%%%%%%%%%%%%%%%%%%%%%%%%%%%%%%%%
 
-=======
->>>>>>> 435537ba
 %%% \section{Domain Model}
 
 %%% Thus, the overall domain model of this system is the sum total of

--- conflicted
+++ resolved
@@ -75,7 +75,6 @@
   'psql -U corla -d corla < /root/corla-test-credentials.psql'
 ```
 
-<<<<<<< HEAD
 With the test credentials loaded, you should be able to log in as a state
 administrator using `stateadmin1` as the username with any password, and as a
 county administrator with `countyadmin1` as the username along with any
@@ -83,7 +82,7 @@
 maps to a specific county). You may be able to use this file as a hint for the
 others:
 `server/eclipse-project/src/main/resources/us/freeandfair/corla/county_ids.properties`
-=======
+
 # Tests
 
 Unit tests can be run from the command line:
@@ -99,7 +98,6 @@
 ```sh
 mvn test -Dcorla.test.excludedGroups=""
 ```
->>>>>>> ea1a8c0b
 
 # Installation and Use
 
